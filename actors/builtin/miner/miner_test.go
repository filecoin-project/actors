--- conflicted
+++ resolved
@@ -77,14 +77,9 @@
 	t.Run("simple construction", func(t *testing.T) {
 		rt := builder.Build(t)
 		params := miner.ConstructorParams{
-<<<<<<< HEAD
 			Owner:         owner,
 			Worker:        worker,
-=======
-			OwnerAddr:     owner,
-			WorkerAddr:    worker,
 			ControlAddrs:  controlAddrs,
->>>>>>> ffd7d9d5
 			SealProofType: abi.RegisteredSealProof_StackedDrg32GiBV1,
 			Peer:          testPid,
 			Multiaddrs:    testMultiaddrs,
@@ -106,16 +101,10 @@
 		rt.GetState(&st)
 		info, err := st.GetInfo(adt.AsStore(rt))
 		require.NoError(t, err)
-<<<<<<< HEAD
 		assert.Equal(t, params.Owner, info.Owner)
 		assert.Equal(t, params.Worker, info.Worker)
 		assert.Equal(t, params.Peer, info.PeerId)
-=======
-		assert.Equal(t, params.OwnerAddr, info.Owner)
-		assert.Equal(t, params.WorkerAddr, info.Worker)
 		assert.Equal(t, params.ControlAddrs, info.ControlAddresses)
-		assert.Equal(t, params.PeerId, info.PeerId)
->>>>>>> ffd7d9d5
 		assert.Equal(t, params.Multiaddrs, info.Multiaddrs)
 		assert.Equal(t, abi.RegisteredSealProof_StackedDrg32GiBV1, info.SealProofType)
 		assert.Equal(t, abi.SectorSize(1<<35), info.SectorSize)
@@ -157,8 +146,8 @@
 		rt.AddIDAddress(control2, control2Id)
 
 		params := miner.ConstructorParams{
-			OwnerAddr:    owner,
-			WorkerAddr:   worker,
+			Owner:        owner,
+			Worker:       worker,
 			ControlAddrs: []addr.Address{control1, control2},
 		}
 
@@ -186,8 +175,8 @@
 		rt.SetAddressActorType(control1, builtin.PaymentChannelActorCodeID)
 
 		params := miner.ConstructorParams{
-			OwnerAddr:    owner,
-			WorkerAddr:   worker,
+			Owner:        owner,
+			Worker:       worker,
 			ControlAddrs: []addr.Address{control1},
 		}
 
@@ -2418,14 +2407,9 @@
 
 func (h *actorHarness) constructAndVerify(rt *mock.Runtime) {
 	params := miner.ConstructorParams{
-<<<<<<< HEAD
 		Owner:         h.owner,
 		Worker:        h.worker,
-=======
-		OwnerAddr:     h.owner,
-		WorkerAddr:    h.worker,
 		ControlAddrs:  h.controlAddrs,
->>>>>>> ffd7d9d5
 		SealProofType: h.sealProofType,
 		Peer:          testPid,
 	}
