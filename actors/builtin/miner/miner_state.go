--- conflicted
+++ resolved
@@ -109,14 +109,12 @@
 	// This is computed from the proof type and represented here redundantly.
 	WindowPoStPartitionSectors uint64
 
-<<<<<<< HEAD
 	// The maximum number of partitions allowed per Post deadline.
 	MaxPartitionsPerDeadline uint64
-=======
+  
 	// The next epoch this miner is eligible for certain permissioned actor methods
 	// and winning block elections as a result of being reported for a consensus fault.
 	ConsensusFaultElapsed abi.ChainEpoch
->>>>>>> a73a22a4
 }
 
 type WorkerKeyChange struct {
@@ -214,11 +212,8 @@
 		SealProofType:              sealProofType,
 		SectorSize:                 sectorSize,
 		WindowPoStPartitionSectors: partitionSectors,
-<<<<<<< HEAD
 		MaxPartitionsPerDeadline:   maxPartitions,
-=======
 		ConsensusFaultElapsed:      abi.ChainEpoch(-1),
->>>>>>> a73a22a4
 	}, nil
 }
 
