package miner

import (
	"fmt"
	"reflect"
	"sort"

	addr "github.com/filecoin-project/go-address"
	"github.com/filecoin-project/go-bitfield"
	cid "github.com/ipfs/go-cid"
	errors "github.com/pkg/errors"
	xerrors "golang.org/x/xerrors"

	. "github.com/filecoin-project/specs-actors/actors/util"

	abi "github.com/filecoin-project/specs-actors/actors/abi"
	big "github.com/filecoin-project/specs-actors/actors/abi/big"
	xc "github.com/filecoin-project/specs-actors/actors/runtime/exitcode"
	adt "github.com/filecoin-project/specs-actors/actors/util/adt"
)

// Balance of Miner Actor should be greater than or equal to
// the sum of PreCommitDeposits and LockedFunds.
// It is possible for balance to fall below the sum of
// PCD, LF and InitialPledgeRequirements, and this is a bad
// state (IP Debt) that limits a miner actor's behavior (i.e. no balance withdrawals)
// Excess balance as computed by st.GetAvailableBalance will be
// withdrawable or usable for pre-commit deposit or pledge lock-up.
type State struct {
	// Information not related to sectors.
	Info cid.Cid

	PreCommitDeposits abi.TokenAmount // Total funds locked as PreCommitDeposits
	LockedFunds       abi.TokenAmount // Total rewards and added funds locked in vesting table

	VestingFunds cid.Cid // VestingFunds (Vesting Funds schedule for the miner).

	InitialPledgeRequirement abi.TokenAmount // Sum of initial pledge requirements of all active sectors

	// Sectors that have been pre-committed but not yet proven.
	PreCommittedSectors cid.Cid // Map, HAMT[SectorNumber]SectorPreCommitOnChainInfo

	// PreCommittedSectorsExpiry maintains the state required to expire PreCommittedSectors.
	PreCommittedSectorsExpiry cid.Cid // BitFieldQueue (AMT[Epoch]*BitField)

	// Allocated sector IDs. Sector IDs can never be reused once allocated.
	AllocatedSectors cid.Cid // BitField

	// Information for all proven and not-yet-garbage-collected sectors.
	//
	// Sectors are removed from this AMT when the partition to which the
	// sector belongs is compacted.
	Sectors cid.Cid // Array, AMT[SectorNumber]SectorOnChainInfo (sparse)

	// The first epoch in this miner's current proving period. This is the first epoch in which a PoSt for a
	// partition at the miner's first deadline may arrive. Alternatively, it is after the last epoch at which
	// a PoSt for the previous window is valid.
	// Always greater than zero, this may be greater than the current epoch for genesis miners in the first
	// WPoStProvingPeriod epochs of the chain; the epochs before the first proving period starts are exempt from Window
	// PoSt requirements.
	// Updated at the end of every period by a cron callback.
	ProvingPeriodStart abi.ChainEpoch

	// Index of the deadline within the proving period beginning at ProvingPeriodStart that has not yet been
	// finalized.
	// Updated at the end of each deadline window by a cron callback.
	CurrentDeadline uint64

	// The sector numbers due for PoSt at each deadline in the current proving period, frozen at period start.
	// New sectors are added and expired ones removed at proving period boundary.
	// Faults are not subtracted from this in state, but on the fly.
	Deadlines cid.Cid

	// Deadlines with outstanding fees for early sector termination.
	EarlyTerminations bitfield.BitField
}

type MinerInfo struct {
	// Account that owns this miner.
	// - Income and returned collateral are paid to this address.
	// - This address is also allowed to change the worker address for the miner.
	Owner addr.Address // Must be an ID-address.

	// Worker account for this miner.
	// The associated pubkey-type address is used to sign blocks and messages on behalf of this miner.
	Worker addr.Address // Must be an ID-address.

	PendingWorkerKey *WorkerKeyChange

	// Byte array representing a Libp2p identity that should be used when connecting to this miner.
	PeerId abi.PeerID

	// Slice of byte arrays representing Libp2p multi-addresses used for establishing a connection with this miner.
	Multiaddrs []abi.Multiaddrs

	// The proof type used by this miner for sealing sectors.
	SealProofType abi.RegisteredSealProof

	// Amount of space in each sector committed by this miner.
	// This is computed from the proof type and represented here redundantly.
	SectorSize abi.SectorSize

	// The number of sectors in each Window PoSt partition (proof).
	// This is computed from the proof type and represented here redundantly.
	WindowPoStPartitionSectors uint64
}

type WorkerKeyChange struct {
	NewWorker   addr.Address // Must be an ID address
	EffectiveAt abi.ChainEpoch
}

// Information provided by a miner when pre-committing a sector.
type SectorPreCommitInfo struct {
	SealProof       abi.RegisteredSealProof
	SectorNumber    abi.SectorNumber
	SealedCID       cid.Cid `checked:"true"` // CommR
	SealRandEpoch   abi.ChainEpoch
	DealIDs         []abi.DealID
	Expiration      abi.ChainEpoch
	ReplaceCapacity bool // Whether to replace a "committed capacity" no-deal sector (requires non-empty DealIDs)
	// The committed capacity sector to replace, and it's deadline/partition location
	ReplaceSectorDeadline  uint64
	ReplaceSectorPartition uint64
	ReplaceSectorNumber    abi.SectorNumber
}

// Information stored on-chain for a pre-committed sector.
type SectorPreCommitOnChainInfo struct {
	Info               SectorPreCommitInfo
	PreCommitDeposit   abi.TokenAmount
	PreCommitEpoch     abi.ChainEpoch
	DealWeight         abi.DealWeight // Integral of active deals over sector lifetime
	VerifiedDealWeight abi.DealWeight // Integral of active verified deals over sector lifetime
}

// Information stored on-chain for a proven sector.
type SectorOnChainInfo struct {
	SectorNumber          abi.SectorNumber
	SealProof             abi.RegisteredSealProof // The seal proof type implies the PoSt proof/s
	SealedCID             cid.Cid                 // CommR
	DealIDs               []abi.DealID
	Activation            abi.ChainEpoch  // Epoch during which the sector proof was accepted
	Expiration            abi.ChainEpoch  // Epoch during which the sector expires
	DealWeight            abi.DealWeight  // Integral of active deals over sector lifetime
	VerifiedDealWeight    abi.DealWeight  // Integral of active verified deals over sector lifetime
	InitialPledge         abi.TokenAmount // Pledge collected to commit this sector
	ExpectedDayReward     abi.TokenAmount // Expected one day projection of reward for sector computed at activation time
	ExpectedStoragePledge abi.TokenAmount // Expected twenty day projection of reward for sector computed at activation time
}

func ConstructState(infoCid cid.Cid, periodStart abi.ChainEpoch, emptyBitfieldCid, emptyArrayCid, emptyMapCid, emptyDeadlinesCid cid.Cid,
	emptyVestingFundsCid cid.Cid) (*State, error) {
	return &State{
		Info: infoCid,

		PreCommitDeposits:        abi.NewTokenAmount(0),
		LockedFunds:              abi.NewTokenAmount(0),
		InitialPledgeRequirement: abi.NewTokenAmount(0),

<<<<<<< HEAD
		PreCommittedSectors: emptyMapCid,
		AllocatedSectors:    emptyBitfieldCid,
		Sectors:             emptyArrayCid,
		ProvingPeriodStart:  periodStart,
		CurrentDeadline:     0,
		Deadlines:           emptyDeadlinesCid,
		VestingFunds:        emptyVestingFundsCid,
=======
		PreCommittedSectors:       emptyMapCid,
		PreCommittedSectorsExpiry: emptyArrayCid,

		AllocatedSectors:   emptyBitfieldCid,
		Sectors:            emptyArrayCid,
		ProvingPeriodStart: periodStart,
		CurrentDeadline:    0,
		Deadlines:          emptyDeadlinesCid,
>>>>>>> 4f4b0a20

		EarlyTerminations: bitfield.New(),
	}, nil
}

func ConstructMinerInfo(owner addr.Address, worker addr.Address, pid []byte, multiAddrs [][]byte, sealProofType abi.RegisteredSealProof) (*MinerInfo, error) {

	sectorSize, err := sealProofType.SectorSize()
	if err != nil {
		return nil, err
	}

	partitionSectors, err := sealProofType.WindowPoStPartitionSectors()
	if err != nil {
		return nil, err
	}
	return &MinerInfo{
		Owner:                      owner,
		Worker:                     worker,
		PendingWorkerKey:           nil,
		PeerId:                     pid,
		Multiaddrs:                 multiAddrs,
		SealProofType:              sealProofType,
		SectorSize:                 sectorSize,
		WindowPoStPartitionSectors: partitionSectors,
	}, nil
}

func (st *State) GetInfo(store adt.Store) (*MinerInfo, error) {
	var info MinerInfo
	if err := store.Get(store.Context(), st.Info, &info); err != nil {
		return nil, xerrors.Errorf("failed to get miner info %w", err)
	}
	return &info, nil
}

func (st *State) SaveInfo(store adt.Store, info *MinerInfo) error {
	c, err := store.Put(store.Context(), info)
	if err != nil {
		return err
	}
	st.Info = c
	return nil
}

// Returns deadline calculations for the current (according to state) proving period.
func (st *State) DeadlineInfo(currEpoch abi.ChainEpoch) *DeadlineInfo {
	return NewDeadlineInfo(st.ProvingPeriodStart, st.CurrentDeadline, currEpoch)
}

// Returns deadline calculations for the current (according to state) proving period.
func (st *State) QuantSpecForDeadline(dlIdx uint64) QuantSpec {
	return NewDeadlineInfo(st.ProvingPeriodStart, dlIdx, 0).QuantSpec()
}

func (st *State) AllocateSectorNumber(store adt.Store, sectorNo abi.SectorNumber) error {
	// This will likely already have been checked, but this is a good place
	// to catch any mistakes.
	if sectorNo > abi.MaxSectorNumber {
		return xc.ErrIllegalArgument.Wrapf("sector number out of range: %d", sectorNo)
	}

	var allocatedSectors bitfield.BitField
	if err := store.Get(store.Context(), st.AllocatedSectors, &allocatedSectors); err != nil {
		return xc.ErrIllegalState.Wrapf("failed to load allocated sectors bitfield: %w", err)
	}
	if allocated, err := allocatedSectors.IsSet(uint64(sectorNo)); err != nil {
		return xc.ErrIllegalState.Wrapf("failed to lookup sector number in allocated sectors bitfield: %w", err)
	} else if allocated {
		return xc.ErrIllegalArgument.Wrapf("sector number %d has already been allocated", sectorNo)
	}
	allocatedSectors.Set(uint64(sectorNo))

	if root, err := store.Put(store.Context(), allocatedSectors); err != nil {
		return xc.ErrIllegalArgument.Wrapf("failed to store allocated sectors bitfield after adding sector %d: %w", sectorNo, err)
	} else {
		st.AllocatedSectors = root
	}
	return nil
}

func (st *State) MaskSectorNumbers(store adt.Store, sectorNos bitfield.BitField) error {
	lastSectorNo, err := sectorNos.Last()
	if err != nil {
		return xc.ErrIllegalArgument.Wrapf("invalid mask bitfield: %w", err)
	}

	if lastSectorNo > abi.MaxSectorNumber {
		return xc.ErrIllegalArgument.Wrapf("masked sector number %d exceeded max sector number", lastSectorNo)
	}

	var allocatedSectors bitfield.BitField
	if err := store.Get(store.Context(), st.AllocatedSectors, &allocatedSectors); err != nil {
		return xc.ErrIllegalState.Wrapf("failed to load allocated sectors bitfield: %w", err)
	}

	allocatedSectors, err = bitfield.MergeBitFields(allocatedSectors, sectorNos)
	if err != nil {
		return xc.ErrIllegalState.Wrapf("failed to merge allocated bitfield with mask: %w", err)
	}

	if root, err := store.Put(store.Context(), allocatedSectors); err != nil {
		return xc.ErrIllegalArgument.Wrapf("failed to mask allocated sectors bitfield: %w", err)
	} else {
		st.AllocatedSectors = root
	}
	return nil
}

func (st *State) PutPrecommittedSector(store adt.Store, info *SectorPreCommitOnChainInfo) error {
	precommitted, err := adt.AsMap(store, st.PreCommittedSectors)
	if err != nil {
		return err
	}

	err = precommitted.Put(SectorKey(info.Info.SectorNumber), info)
	if err != nil {
		return errors.Wrapf(err, "failed to store precommitment for %v", info)
	}
	st.PreCommittedSectors, err = precommitted.Root()
	return err
}

func (st *State) GetPrecommittedSector(store adt.Store, sectorNo abi.SectorNumber) (*SectorPreCommitOnChainInfo, bool, error) {
	precommitted, err := adt.AsMap(store, st.PreCommittedSectors)
	if err != nil {
		return nil, false, err
	}

	var info SectorPreCommitOnChainInfo
	found, err := precommitted.Get(SectorKey(sectorNo), &info)
	if err != nil {
		return nil, false, errors.Wrapf(err, "failed to load precommitment for %v", sectorNo)
	}
	return &info, found, nil
}

// This method gets and returns the requested pre-committed sectors, skipping
// missing sectors.
func (st *State) FindPrecommittedSectors(store adt.Store, sectorNos ...abi.SectorNumber) ([]*SectorPreCommitOnChainInfo, error) {
	precommitted, err := adt.AsMap(store, st.PreCommittedSectors)
	if err != nil {
		return nil, err
	}

	result := make([]*SectorPreCommitOnChainInfo, 0, len(sectorNos))

	for _, sectorNo := range sectorNos {
		var info SectorPreCommitOnChainInfo
		found, err := precommitted.Get(SectorKey(sectorNo), &info)
		if err != nil {
			return nil, errors.Wrapf(err, "failed to load precommitment for %v", sectorNo)
		}
		if !found {
			// TODO #564 log: "failed to get precommitted sector on sector %d, dropping from prove commit set"
			continue
		}
		result = append(result, &info)
	}

	return result, nil
}

func (st *State) DeletePrecommittedSectors(store adt.Store, sectorNos ...abi.SectorNumber) error {
	precommitted, err := adt.AsMap(store, st.PreCommittedSectors)
	if err != nil {
		return err
	}

	for _, sectorNo := range sectorNos {
		err = precommitted.Delete(SectorKey(sectorNo))
		if err != nil {
			return xerrors.Errorf("failed to delete precommitment for %v: %w", sectorNo, err)
		}
	}
	st.PreCommittedSectors, err = precommitted.Root()
	return err
}

func (st *State) HasSectorNo(store adt.Store, sectorNo abi.SectorNumber) (bool, error) {
	sectors, err := LoadSectors(store, st.Sectors)
	if err != nil {
		return false, err
	}

	_, found, err := sectors.Get(sectorNo)
	if err != nil {
		return false, xerrors.Errorf("failed to get sector %v: %w", sectorNo, err)
	}
	return found, nil
}

func (st *State) PutSectors(store adt.Store, newSectors ...*SectorOnChainInfo) error {
	sectors, err := LoadSectors(store, st.Sectors)
	if err != nil {
		return xerrors.Errorf("failed to load sectors: %w", err)
	}

	err = sectors.Store(newSectors...)
	if err != nil {
		return err
	}

	st.Sectors, err = sectors.Root()
	if err != nil {
		return xerrors.Errorf("failed to persist sectors: %w", err)
	}
	return nil
}

func (st *State) GetSector(store adt.Store, sectorNo abi.SectorNumber) (*SectorOnChainInfo, bool, error) {
	sectors, err := LoadSectors(store, st.Sectors)
	if err != nil {
		return nil, false, err
	}

	return sectors.Get(sectorNo)
}

func (st *State) DeleteSectors(store adt.Store, sectorNos bitfield.BitField) error {
	sectors, err := LoadSectors(store, st.Sectors)
	if err != nil {
		return err
	}
	err = sectorNos.ForEach(func(sectorNo uint64) error {
		if err = sectors.Delete(sectorNo); err != nil {
			return xerrors.Errorf("failed to delete sector %v: %w", sectorNos, err)
		}
		return nil
	})
	if err != nil {
		return err
	}

	st.Sectors, err = sectors.Root()
	return err
}

// Iterates sectors.
// The pointer provided to the callback is not safe for re-use. Copy the pointed-to value in full to hold a reference.
func (st *State) ForEachSector(store adt.Store, f func(*SectorOnChainInfo)) error {
	sectors, err := LoadSectors(store, st.Sectors)
	if err != nil {
		return err
	}
	var sector SectorOnChainInfo
	return sectors.ForEach(&sector, func(idx int64) error {
		f(&sector)
		return nil
	})
}

func (st *State) FindSector(store adt.Store, sno abi.SectorNumber) (uint64, uint64, error) {
	deadlines, err := st.LoadDeadlines(store)
	if err != nil {
		return 0, 0, err
	}
	return FindSector(store, deadlines, sno)
}

// Schedules each sector to expire at its next deadline end. If it can't find
// any given sector, it skips it.
//
// This method assumes that each sector's power has not changed, despite the rescheduling.
//
// Note: this method is used to "upgrade" sectors, rescheduling the now-replaced
// sectors to expire at the end of the next deadline. Given the expense of
// sealing a sector, this function skips missing/faulty/terminated "upgraded"
// sectors instead of failing. That way, the new sectors can still be proved.
func (st *State) RescheduleSectorExpirations(
	store adt.Store, currEpoch abi.ChainEpoch, ssize abi.SectorSize,
	deadlineSectors DeadlineSectorMap,
) error {
	deadlines, err := st.LoadDeadlines(store)
	if err != nil {
		return err
	}
	sectors, err := LoadSectors(store, st.Sectors)
	if err != nil {
		return err
	}

	if err = deadlineSectors.ForEach(func(dlIdx uint64, pm PartitionSectorMap) error {
		dlInfo := NewDeadlineInfo(st.ProvingPeriodStart, dlIdx, currEpoch).NextNotElapsed()
		newExpiration := dlInfo.Last()

		dl, err := deadlines.LoadDeadline(store, dlIdx)
		if err != nil {
			return err
		}

		if err := dl.RescheduleSectorExpirations(store, sectors, newExpiration, pm, ssize, dlInfo.QuantSpec()); err != nil {
			return err
		}

		if err := deadlines.UpdateDeadline(store, dlIdx, dl); err != nil {
			return err
		}

		return nil
	}); err != nil {
		return err
	}
	return st.SaveDeadlines(store, deadlines)
}

// Assign new sectors to deadlines.
func (st *State) AssignSectorsToDeadlines(
	store adt.Store,
	currentEpoch abi.ChainEpoch,
	sectors []*SectorOnChainInfo,
	partitionSize uint64,
	sectorSize abi.SectorSize,
) (PowerPair, error) {
	deadlines, err := st.LoadDeadlines(store)
	if err != nil {
		return NewPowerPairZero(), err
	}

	// Sort sectors by number to get better runs in partition bitfields.
	sort.Slice(sectors, func(i, j int) bool {
		return sectors[i].SectorNumber < sectors[j].SectorNumber
	})

	var deadlineArr [WPoStPeriodDeadlines]*Deadline
	err = deadlines.ForEach(store, func(idx uint64, dl *Deadline) error {
		// Skip deadlines that aren't currently mutable.
		if deadlineIsMutable(st.ProvingPeriodStart, idx, currentEpoch) {
			deadlineArr[int(idx)] = dl
		}
		return nil
	})
	if err != nil {
		return NewPowerPairZero(), err
	}

	newPower := NewPowerPairZero()
	for dlIdx, deadlineSectors := range assignDeadlines(partitionSize, &deadlineArr, sectors) {
		if len(deadlineSectors) == 0 {
			continue
		}

		quant := st.QuantSpecForDeadline(uint64(dlIdx))
		dl := deadlineArr[dlIdx]

		deadlineNewPower, err := dl.AddSectors(store, partitionSize, deadlineSectors, sectorSize, quant)
		if err != nil {
			return NewPowerPairZero(), err
		}

		newPower = newPower.Add(deadlineNewPower)

		err = deadlines.UpdateDeadline(store, uint64(dlIdx), dl)
		if err != nil {
			return NewPowerPairZero(), err
		}
	}

	err = st.SaveDeadlines(store, deadlines)
	if err != nil {
		return NewPowerPairZero(), err
	}
	return newPower, nil
}

// Pops up to max early terminated sectors from all deadlines.
//
// Returns hasMore if we still have more early terminations to process.
func (st *State) PopEarlyTerminations(store adt.Store, maxPartitions, maxSectors uint64) (result TerminationResult, hasMore bool, err error) {
	stopErr := errors.New("stop error")

	// Anything to do? This lets us avoid loading the deadlines if there's nothing to do.
	noEarlyTerminations, err := st.EarlyTerminations.IsEmpty()
	if err != nil {
		return TerminationResult{}, false, xerrors.Errorf("failed to count deadlines with early terminations: %w", err)
	} else if noEarlyTerminations {
		return TerminationResult{}, false, nil
	}

	// Load deadlines
	deadlines, err := st.LoadDeadlines(store)
	if err != nil {
		return TerminationResult{}, false, xerrors.Errorf("failed to load deadlines: %w", err)
	}

	// Process early terminations.
	if err = st.EarlyTerminations.ForEach(func(dlIdx uint64) error {
		// Load deadline + partitions.
		dl, err := deadlines.LoadDeadline(store, dlIdx)
		if err != nil {
			return xerrors.Errorf("failed to load deadline %d: %w", dlIdx, err)
		}

		deadlineResult, more, err := dl.PopEarlyTerminations(store, maxPartitions-result.PartitionsProcessed, maxSectors-result.SectorsProcessed)
		if err != nil {
			return xerrors.Errorf("failed to pop early terminations for deadline %d: %w", dlIdx, err)
		}

		err = result.Add(deadlineResult)
		if err != nil {
			return xerrors.Errorf("failed to merge result from popping early terminations from deadline: %w", err)
		}

		if !more {
			// safe to do while iterating.
			st.EarlyTerminations.Unset(dlIdx)
		}

		// Save the deadline
		err = deadlines.UpdateDeadline(store, dlIdx, dl)
		if err != nil {
			return xerrors.Errorf("failed to store deadline %d: %w", dlIdx, err)
		}

		if result.BelowLimit(maxPartitions, maxSectors) {
			return nil
		}

		return stopErr
	}); err != nil && err != stopErr {
		return TerminationResult{}, false, xerrors.Errorf("failed to walk early terminations bitfield for deadlines: %w", err)
	}

	// Save back the deadlines.
	err = st.SaveDeadlines(store, deadlines)
	if err != nil {
		return TerminationResult{}, false, xerrors.Errorf("failed to save deadlines: %w", err)
	}

	// Ok, check to see if we've handled all early terminations.
	noEarlyTerminations, err = st.EarlyTerminations.IsEmpty()
	if err != nil {
		return TerminationResult{}, false, xerrors.Errorf("failed to count remaining early terminations deadlines")
	}

	return result, !noEarlyTerminations, nil
}

// Returns an error if the target sector cannot be found and/or is faulty/terminated.
func (st *State) CheckSectorHealth(store adt.Store, dlIdx, pIdx uint64, sector abi.SectorNumber) error {
	dls, err := st.LoadDeadlines(store)
	if err != nil {
		return err
	}

	dl, err := dls.LoadDeadline(store, dlIdx)
	if err != nil {
		return err
	}

	partition, err := dl.LoadPartition(store, pIdx)
	if err != nil {
		return err
	}

	if exists, err := partition.Sectors.IsSet(uint64(sector)); err != nil {
		return xc.ErrIllegalState.Wrapf("failed to decode sectors bitfield (deadline %d, partition %d): %w", dlIdx, pIdx, err)
	} else if !exists {
		return xc.ErrNotFound.Wrapf("sector %d not a member of partition %d, deadline %d", sector, pIdx, dlIdx)
	}

	if faulty, err := partition.Faults.IsSet(uint64(sector)); err != nil {
		return xc.ErrIllegalState.Wrapf("failed to decode faults bitfield (deadline %d, partition %d): %w", dlIdx, pIdx, err)
	} else if faulty {
		return xc.ErrForbidden.Wrapf("sector %d of partition %d, deadline %d is faulty", sector, pIdx, dlIdx)
	}

	if terminated, err := partition.Terminated.IsSet(uint64(sector)); err != nil {
		return xc.ErrIllegalState.Wrapf("failed to decode terminated bitfield (deadline %d, partition %d): %w", dlIdx, pIdx, err)
	} else if terminated {
		return xc.ErrNotFound.Wrapf("sector %d of partition %d, deadline %d is terminated", sector, pIdx, dlIdx)
	}

	return nil
}

// Loads sector info for a sequence of sectors.
func (st *State) LoadSectorInfos(store adt.Store, sectors bitfield.BitField) ([]*SectorOnChainInfo, error) {
	sectorsArr, err := LoadSectors(store, st.Sectors)
	if err != nil {
		return nil, err
	}
	return sectorsArr.Load(sectors)
}

// Loads info for a set of sectors to be proven.
// If any of the sectors are declared faulty and not to be recovered, info for the first non-faulty sector is substituted instead.
// If any of the sectors are declared recovered, they are returned from this method.
func (st *State) LoadSectorInfosForProof(store adt.Store, provenSectors, expectedFaults bitfield.BitField) ([]*SectorOnChainInfo, error) {
	nonFaults, err := bitfield.SubtractBitField(provenSectors, expectedFaults)
	if err != nil {
		return nil, xerrors.Errorf("failed to diff bitfields: %w", err)
	}

	// Return empty if no non-faults
	if empty, err := nonFaults.IsEmpty(); err != nil {
		return nil, xerrors.Errorf("failed to check if bitfield was empty: %w", err)
	} else if empty {
		return nil, nil
	}

	// Select a non-faulty sector as a substitute for faulty ones.
	goodSectorNo, err := nonFaults.First()
	if err != nil {
		return nil, xerrors.Errorf("failed to get first good sector: %w", err)
	}

	// Load sector infos
	sectorInfos, err := st.LoadSectorInfosWithFaultMask(store, provenSectors, expectedFaults, abi.SectorNumber(goodSectorNo))
	if err != nil {
		return nil, xerrors.Errorf("failed to load sector infos: %w", err)
	}
	return sectorInfos, nil
}

// Loads sector info for a sequence of sectors, substituting info for a stand-in sector for any that are faulty.
func (st *State) LoadSectorInfosWithFaultMask(store adt.Store, sectors bitfield.BitField, faults bitfield.BitField, faultStandIn abi.SectorNumber) ([]*SectorOnChainInfo, error) {
	sectorArr, err := LoadSectors(store, st.Sectors)
	if err != nil {
		return nil, xerrors.Errorf("failed to load sectors array: %w", err)
	}
	standInInfo, err := sectorArr.MustGet(faultStandIn)
	if err != nil {
		return nil, fmt.Errorf("failed to load stand-in sector %d: %v", faultStandIn, err)
	}

	// Expand faults into a map for quick lookups.
	// The faults bitfield should already be a subset of the sectors bitfield.
	sectorCount, err := sectors.Count()
	if err != nil {
		return nil, err
	}
	faultSet, err := faults.AllMap(sectorCount)
	if err != nil {
		return nil, fmt.Errorf("failed to expand faults: %w", err)
	}

	// Load the sector infos, masking out fault sectors with a good one.
	sectorInfos := make([]*SectorOnChainInfo, 0, sectorCount)
	err = sectors.ForEach(func(i uint64) error {
		sector := standInInfo
		faulty := faultSet[i]
		if !faulty {
			sectorOnChain, err := sectorArr.MustGet(abi.SectorNumber(i))
			if err != nil {
				return xerrors.Errorf("failed to load sector %d: %w", i, err)
			}
			sector = sectorOnChain
		}
		sectorInfos = append(sectorInfos, sector)
		return nil
	})
	return sectorInfos, err
}

func (st *State) LoadDeadlines(store adt.Store) (*Deadlines, error) {
	var deadlines Deadlines
	if err := store.Get(store.Context(), st.Deadlines, &deadlines); err != nil {
		return nil, xc.ErrIllegalState.Wrapf("failed to load deadlines (%s): %w", st.Deadlines, err)
	}

	return &deadlines, nil
}

func (st *State) SaveDeadlines(store adt.Store, deadlines *Deadlines) error {
	c, err := store.Put(store.Context(), deadlines)
	if err != nil {
		return err
	}
	st.Deadlines = c
	return nil
}

// LoadVestingFunds loads the vesting funds table from the store
func (st *State) LoadVestingFunds(store adt.Store) (*VestingFunds, error) {
	var funds VestingFunds
	if err := store.Get(store.Context(), st.VestingFunds, &funds); err != nil {
		return nil, xerrors.Errorf("failed to load vesting funds (%s): %w", st.VestingFunds, err)
	}

	return &funds, nil
}

// SaveVestingFunds saves the vesting table to the store
func (st *State) SaveVestingFunds(store adt.Store, funds *VestingFunds) error {
	c, err := store.Put(store.Context(), funds)
	if err != nil {
		return err
	}
	st.VestingFunds = c
	return nil
}

//
// Funds and vesting
//

func (st *State) AddPreCommitDeposit(amount abi.TokenAmount) {
	newTotal := big.Add(st.PreCommitDeposits, amount)
	AssertMsg(newTotal.GreaterThanEqual(big.Zero()), "negative pre-commit deposit %s after adding %s to prior %s",
		newTotal, amount, st.PreCommitDeposits)
	st.PreCommitDeposits = newTotal
}

func (st *State) AddInitialPledgeRequirement(amount abi.TokenAmount) {
	newTotal := big.Add(st.InitialPledgeRequirement, amount)
	AssertMsg(newTotal.GreaterThanEqual(big.Zero()), "negative initial pledge requirement %s after adding %s to prior %s",
		newTotal, amount, st.InitialPledgeRequirement)
	st.InitialPledgeRequirement = newTotal
}

// AddLockedFunds first vests and unlocks the vested funds AND then locks the given funds in the vesting table.
func (st *State) AddLockedFunds(store adt.Store, currEpoch abi.ChainEpoch, vestingSum abi.TokenAmount, spec *VestSpec) (vested abi.TokenAmount, err error) {
	AssertMsg(vestingSum.GreaterThanEqual(big.Zero()), "negative vesting sum %s", vestingSum)

	vestingFunds, err := st.LoadVestingFunds(store)
	if err != nil {
		return big.Zero(), xerrors.Errorf("failed to load vesting funds: %w", err)
	}

	// unlock vested funds first
	amountUnlocked := vestingFunds.unlockVestedFunds(currEpoch)
	st.LockedFunds = big.Sub(st.LockedFunds, amountUnlocked)
	Assert(st.LockedFunds.GreaterThanEqual(big.Zero()))

	// add locked funds now
	vestingFunds.addLockedFunds(currEpoch, vestingSum, st.ProvingPeriodStart, spec)
	st.LockedFunds = big.Add(st.LockedFunds, vestingSum)

	// save the updated vesting table state
	if err := st.SaveVestingFunds(store, vestingFunds); err != nil {
		return big.Zero(), xerrors.Errorf("failed to save vesting funds: %w", err)
	}

	return amountUnlocked, nil
}

// PenalizeFundsInPriorityOrder first unlocks unvested funds from the vesting table.
// If the target is not yet hit it deducts funds from the (new) available balance.
// Returns the amount unlocked from the vesting table and the amount taken from current balance.
// If the penalty exceeds the total amount available in the vesting table and unlocked funds
// the penalty is reduced to match.  This must be fixed when handling bankrupcy:
// https://github.com/filecoin-project/specs-actors/issues/627
func (st *State) PenalizeFundsInPriorityOrder(store adt.Store, currEpoch abi.ChainEpoch, target, unlockedBalance abi.TokenAmount) (fromVesting abi.TokenAmount, fromBalance abi.TokenAmount, err error) {
	fromVesting, err = st.UnlockUnvestedFunds(store, currEpoch, target)
	if err != nil {
		return abi.NewTokenAmount(0), abi.NewTokenAmount(0), err
	}
	if fromVesting.Equals(target) {
		return fromVesting, abi.NewTokenAmount(0), nil
	}

	// unlocked funds were just deducted from available, so track that
	remaining := big.Sub(target, fromVesting)

	fromBalance = big.Min(unlockedBalance, remaining)
	return fromVesting, fromBalance, nil
}

// Unlocks an amount of funds that have *not yet vested*, if possible.
// The soonest-vesting entries are unlocked first.
// Returns the amount actually unlocked.
func (st *State) UnlockUnvestedFunds(store adt.Store, currEpoch abi.ChainEpoch, target abi.TokenAmount) (abi.TokenAmount, error) {
	vestingFunds, err := st.LoadVestingFunds(store)
	if err != nil {
		return big.Zero(), xerrors.Errorf("failed tp load vesting funds: %w", err)
	}

	amountUnlocked := vestingFunds.unlockUnvestedFunds(currEpoch, target)

	st.LockedFunds = big.Sub(st.LockedFunds, amountUnlocked)
	Assert(st.LockedFunds.GreaterThanEqual(big.Zero()))

	if err := st.SaveVestingFunds(store, vestingFunds); err != nil {
		return big.Zero(), xerrors.Errorf("failed to save vesting funds: %w", err)
	}

	return amountUnlocked, nil
}

// Unlocks all vesting funds that have vested before the provided epoch.
// Returns the amount unlocked.
func (st *State) UnlockVestedFunds(store adt.Store, currEpoch abi.ChainEpoch) (abi.TokenAmount, error) {
	vestingFunds, err := st.LoadVestingFunds(store)
	if err != nil {
		return big.Zero(), xerrors.Errorf("failed to load vesting funds: %w", err)
	}

	amountUnlocked := vestingFunds.unlockVestedFunds(currEpoch)
	st.LockedFunds = big.Sub(st.LockedFunds, amountUnlocked)
	Assert(st.LockedFunds.GreaterThanEqual(big.Zero()))

	err = st.SaveVestingFunds(store, vestingFunds)
	if err != nil {
		return big.Zero(), xerrors.Errorf("failed to save vesing funds: %w", err)
	}

	return amountUnlocked, nil
}

// CheckVestedFunds returns the amount of vested funds that have vested before the provided epoch.
func (st *State) CheckVestedFunds(store adt.Store, currEpoch abi.ChainEpoch) (abi.TokenAmount, error) {
	vestingFunds, err := st.LoadVestingFunds(store)
	if err != nil {
		return big.Zero(), xerrors.Errorf("failed to load vesting funds: %w", err)
	}

	amountVested := abi.NewTokenAmount(0)

	for i := range vestingFunds.Funds {
		vf := vestingFunds.Funds[i]
		epoch := vf.Epoch
		amount := vf.Amount

		if epoch >= currEpoch {
			break
		}

		amountVested = big.Add(amountVested, amount)
	}

	return amountVested, nil
}

// Unclaimed funds that are not locked -- includes funds used to cover initial pledge requirement
func (st *State) GetUnlockedBalance(actorBalance abi.TokenAmount) abi.TokenAmount {
	unlockedBalance := big.Subtract(actorBalance, st.LockedFunds, st.PreCommitDeposits)
	Assert(unlockedBalance.GreaterThanEqual(big.Zero()))
	return unlockedBalance
}

// Unclaimed funds.  Actor balance - (locked funds, precommit deposit, ip requirement)
// Can go negative if the miner is in IP debt
func (st *State) GetAvailableBalance(actorBalance abi.TokenAmount) abi.TokenAmount {
	availableBalance := st.GetUnlockedBalance(actorBalance)
	return big.Sub(availableBalance, st.InitialPledgeRequirement)
}

func (st *State) AssertBalanceInvariants(balance abi.TokenAmount) {
	Assert(st.PreCommitDeposits.GreaterThanEqual(big.Zero()))
	Assert(st.LockedFunds.GreaterThanEqual(big.Zero()))
	Assert(balance.GreaterThanEqual(big.Sum(st.PreCommitDeposits, st.LockedFunds)))
}

func (st *State) MeetsInitialPledgeCondition(balance abi.TokenAmount) bool {
	available := st.GetUnlockedBalance(balance)
	return available.GreaterThanEqual(st.InitialPledgeRequirement)
}

// pre-commit expiry
func (st *State) QuantSpecEveryDeadline() QuantSpec {
	return NewQuantSpec(WPoStChallengeWindow, st.ProvingPeriodStart)
}

func (st *State) AddPreCommitExpiry(store adt.Store, expireEpoch abi.ChainEpoch, sectorNum abi.SectorNumber) error {
	// Load BitField Queue for sector expiry
	quant := st.QuantSpecEveryDeadline()
	queue, err := LoadBitfieldQueue(store, st.PreCommittedSectorsExpiry, quant)
	if err != nil {
		return xerrors.Errorf("failed to load pre-commit expiry queue: %w", err)
	}

	// add entry for this sector to the queue
	if err := queue.AddToQueueValues(expireEpoch, uint64(sectorNum)); err != nil {
		return xerrors.Errorf("failed to add pre-commit sector expiry to queue: %w", err)
	}

	st.PreCommittedSectorsExpiry, err = queue.Root()
	if err != nil {
		return xerrors.Errorf("failed to save pre-commit sector queue: %w", err)
	}

	return nil
}

func (st *State) checkPrecommitExpiry(store adt.Store, sectors abi.BitField) (depositToBurn abi.TokenAmount, err error) {
	depositToBurn = abi.NewTokenAmount(0)

	var precommitsToDelete []abi.SectorNumber
	if err = sectors.ForEach(func(i uint64) error {
		sectorNo := abi.SectorNumber(i)
		sector, found, err := st.GetPrecommittedSector(store, sectorNo)
		if err != nil {
			return err
		}
		if !found {
			// already committed/deleted
			return nil
		}

		// mark it for deletion
		precommitsToDelete = append(precommitsToDelete, sectorNo)

		// increment deposit to burn
		depositToBurn = big.Add(depositToBurn, sector.PreCommitDeposit)
		return nil
	}); err != nil {
		return big.Zero(), xerrors.Errorf("failed to check pre-commit expiries: %w", err)
	}

	// Actually delete it.
	if len(precommitsToDelete) > 0 {
		if err := st.DeletePrecommittedSectors(store, precommitsToDelete...); err != nil {
			return big.Zero(), fmt.Errorf("failed to delete pre-commits: %w", err)
		}
	}

	st.PreCommitDeposits = big.Sub(st.PreCommitDeposits, depositToBurn)
	Assert(st.PreCommitDeposits.GreaterThanEqual(big.Zero()))

	// This deposit was locked separately to pledge collateral so there's no pledge change here.
	return depositToBurn, nil
}

//
// Misc helpers
//

func SectorKey(e abi.SectorNumber) adt.Keyer {
	return adt.UIntKey(uint64(e))
}

func init() {
	// Check that ChainEpoch is indeed an unsigned integer to confirm that SectorKey is making the right interpretation.
	var e abi.SectorNumber
	if reflect.TypeOf(e).Kind() != reflect.Uint64 {
		panic("incorrect sector number encoding")
	}
}<|MERGE_RESOLUTION|>--- conflicted
+++ resolved
@@ -158,7 +158,7 @@
 		LockedFunds:              abi.NewTokenAmount(0),
 		InitialPledgeRequirement: abi.NewTokenAmount(0),
 
-<<<<<<< HEAD
+
 		PreCommittedSectors: emptyMapCid,
 		AllocatedSectors:    emptyBitfieldCid,
 		Sectors:             emptyArrayCid,
@@ -166,7 +166,7 @@
 		CurrentDeadline:     0,
 		Deadlines:           emptyDeadlinesCid,
 		VestingFunds:        emptyVestingFundsCid,
-=======
+
 		PreCommittedSectors:       emptyMapCid,
 		PreCommittedSectorsExpiry: emptyArrayCid,
 
@@ -175,8 +175,6 @@
 		ProvingPeriodStart: periodStart,
 		CurrentDeadline:    0,
 		Deadlines:          emptyDeadlinesCid,
->>>>>>> 4f4b0a20
-
 		EarlyTerminations: bitfield.New(),
 	}, nil
 }
