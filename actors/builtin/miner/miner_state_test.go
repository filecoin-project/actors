--- conflicted
+++ resolved
@@ -545,7 +545,7 @@
 
 }
 
-<<<<<<< HEAD
+
 func TestAddPreCommitExpiry(t *testing.T) {
 	epoch := abi.ChainEpoch(10)
 	sectorNum := abi.SectorNumber(1)
@@ -582,7 +582,8 @@
 		harness := constructStateHarness(t, abi.ChainEpoch(0))
 		err := harness.s.AddPreCommitExpiry(harness.store, epoch, abi.RegisteredSealProof(10), sectorNum)
 		require.Error(t, err)
-=======
+  }}
+
 func TestSectorAssignment(t *testing.T) {
 	partitionSectors, err := abi.RegisteredSealProof_StackedDrg32GiBV1.WindowPoStPartitionSectors()
 	require.NoError(t, err)
@@ -636,7 +637,6 @@
 
 			return nil
 		}))
->>>>>>> 8735710c
 	})
 }
 
