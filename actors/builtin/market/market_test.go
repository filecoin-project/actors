--- conflicted
+++ resolved
@@ -497,13 +497,8 @@
 		client2 := tutil.NewIDAddr(t, 901)
 		client3 := tutil.NewIDAddr(t, 902)
 
-<<<<<<< HEAD
-		// generate first deal
-		deal1 := actor.generateDealAndAddFunds(rt, client1, mAddr, abi.ChainEpoch(42), abi.ChainEpoch(100))
-=======
 		// generate first deal for
 		deal1 := actor.generateDealAndAddFunds(rt, client1, mAddr, startEpoch, endEpoch)
->>>>>>> 7f7315aa
 
 		// generate second deal
 		deal2 := actor.generateDealAndAddFunds(rt, client2, mAddr, startEpoch, endEpoch)
