package market_test

import (
	"bytes"
	"context"
	"errors"
	"testing"

	"github.com/filecoin-project/go-address"
	"github.com/filecoin-project/specs-actors/actors/abi"
	"github.com/filecoin-project/specs-actors/actors/abi/big"
	"github.com/filecoin-project/specs-actors/actors/builtin"
	"github.com/filecoin-project/specs-actors/actors/builtin/market"
	"github.com/filecoin-project/specs-actors/actors/builtin/miner"
	"github.com/filecoin-project/specs-actors/actors/builtin/verifreg"
	"github.com/filecoin-project/specs-actors/actors/crypto"
	"github.com/filecoin-project/specs-actors/actors/runtime"
	"github.com/filecoin-project/specs-actors/actors/runtime/exitcode"
	"github.com/filecoin-project/specs-actors/actors/util/adt"
	"github.com/filecoin-project/specs-actors/support/mock"
	tutil "github.com/filecoin-project/specs-actors/support/testing"
	"github.com/ipfs/go-cid"
	cbg "github.com/whyrusleeping/cbor-gen"

	"github.com/stretchr/testify/assert"
	"github.com/stretchr/testify/require"
)

func mustCbor(o runtime.CBORMarshaler) []byte {
	buf := new(bytes.Buffer)
	if err := o.MarshalCBOR(buf); err != nil {
		panic(err)
	}

	return buf.Bytes()
}

func TestExports(t *testing.T) {
	mock.CheckActorExports(t, market.Actor{})
}

func TestRemoveAllError(t *testing.T) {
	marketActor := tutil.NewIDAddr(t, 100)
	builder := mock.NewBuilder(context.Background(), marketActor)
	rt := builder.Build(t)
	store := adt.AsStore(rt)

	smm := market.MakeEmptySetMultimap(store)

	if err := smm.RemoveAll(42); err != nil {
		t.Fatalf("expected no error, got: %s", err)
	}
}

func TestMarketActor(t *testing.T) {
	owner := tutil.NewIDAddr(t, 101)
	provider := tutil.NewIDAddr(t, 102)
	worker := tutil.NewIDAddr(t, 103)
	client := tutil.NewIDAddr(t, 104)
	minerAddrs := &minerAddrs{owner, worker, provider}

	var st market.State

	t.Run("simple construction", func(t *testing.T) {
		actor := market.Actor{}
		receiver := tutil.NewIDAddr(t, 100)
		builder := mock.NewBuilder(context.Background(), receiver).
			WithCaller(builtin.SystemActorAddr, builtin.InitActorCodeID)

		rt := builder.Build(t)

		rt.ExpectValidateCallerAddr(builtin.SystemActorAddr)

		ret := rt.Call(actor.Constructor, nil).(*adt.EmptyValue)
		assert.Nil(t, ret)
		rt.Verify()

		store := adt.AsStore(rt)

		emptyMap, err := adt.MakeEmptyMap(store).Root()
		assert.NoError(t, err)

		emptyArray, err := adt.MakeEmptyArray(store).Root()
		assert.NoError(t, err)

		emptyMultiMap, err := market.MakeEmptySetMultimap(store).Root()
		assert.NoError(t, err)

		var state market.State
		rt.GetState(&state)

		assert.Equal(t, emptyArray, state.Proposals)
		assert.Equal(t, emptyArray, state.States)
		assert.Equal(t, emptyMap, state.EscrowTable)
		assert.Equal(t, emptyMap, state.LockedTable)
		assert.Equal(t, abi.DealID(0), state.NextID)
		assert.Equal(t, emptyMultiMap, state.DealOpsByEpoch)
		assert.Equal(t, abi.ChainEpoch(-1), state.LastCron)
	})

	t.Run("AddBalance", func(t *testing.T) {
		t.Run("adds to provider escrow funds", func(t *testing.T) {
			testCases := []struct {
				delta int64
				total int64
			}{
				{10, 10},
				{20, 30},
				{40, 70},
			}

			// Test adding provider funds from both worker and owner address
			for _, callerAddr := range []address.Address{owner, worker} {
				rt, actor := basicMarketSetup(t, owner, provider, worker, client)

				for _, tc := range testCases {
					rt.SetCaller(callerAddr, builtin.AccountActorCodeID)
					rt.SetReceived(abi.NewTokenAmount(tc.delta))
					actor.expectProviderControlAddressesAndValidateCaller(rt, provider, owner, worker)

					rt.Call(actor.AddBalance, &provider)

					rt.Verify()

					rt.GetState(&st)
					assert.Equal(t, abi.NewTokenAmount(tc.total), actor.getEscrowBalance(rt, provider))
				}
			}
		})

		t.Run("fails unless called by an account actor", func(t *testing.T) {
			rt, actor := basicMarketSetup(t, owner, provider, worker, client)

			rt.SetReceived(abi.NewTokenAmount(10))
			actor.expectProviderControlAddressesAndValidateCaller(rt, provider, owner, worker)

			rt.SetCaller(provider, builtin.StorageMinerActorCodeID)
			rt.ExpectAbort(exitcode.ErrForbidden, func() {
				rt.Call(actor.AddBalance, &provider)
			})

			rt.Verify()
		})

		t.Run("adds to non-provider escrow funds", func(t *testing.T) {
			testCases := []struct {
				delta int64
				total int64
			}{
				{10, 10},
				{20, 30},
				{40, 70},
			}

			// Test adding non-provider funds from both worker and client addresses
			for _, callerAddr := range []address.Address{client, worker} {
				rt, actor := basicMarketSetup(t, owner, provider, worker, client)

				for _, tc := range testCases {
					rt.SetCaller(callerAddr, builtin.AccountActorCodeID)
					rt.SetReceived(abi.NewTokenAmount(tc.delta))
					rt.ExpectValidateCallerType(builtin.CallerTypesSignable...)

					rt.Call(actor.AddBalance, &callerAddr)

					rt.Verify()

					rt.GetState(&st)
					assert.Equal(t, abi.NewTokenAmount(tc.total), actor.getEscrowBalance(rt, callerAddr))
				}
			}
		})
	})

	t.Run("WithdrawBalance", func(t *testing.T) {
		startEpoch := abi.ChainEpoch(10)
		endEpoch := abi.ChainEpoch(20)
		publishEpoch := abi.ChainEpoch(5)

		t.Run("fails with a negative withdraw amount", func(t *testing.T) {
			rt, actor := basicMarketSetup(t, owner, provider, worker, client)

			params := market.WithdrawBalanceParams{
				ProviderOrClientAddress: provider,
				Amount:                  abi.NewTokenAmount(-1),
			}

			rt.ExpectAbort(exitcode.ErrIllegalArgument, func() {
				rt.Call(actor.WithdrawBalance, &params)
			})

			rt.Verify()
		})

		t.Run("withdraws from provider escrow funds and sends to owner", func(t *testing.T) {
			rt, actor := basicMarketSetup(t, owner, provider, worker, client)

			actor.addProviderFunds(rt, abi.NewTokenAmount(20), minerAddrs)

			rt.GetState(&st)
			assert.Equal(t, abi.NewTokenAmount(20), actor.getEscrowBalance(rt, provider))

			// worker calls WithdrawBalance, balance is transferred to owner
			withdrawAmount := abi.NewTokenAmount(1)
			actor.withdrawProviderBalance(rt, withdrawAmount, withdrawAmount, minerAddrs)

			rt.GetState(&st)
			assert.Equal(t, abi.NewTokenAmount(19), actor.getEscrowBalance(rt, provider))
		})

		t.Run("withdraws from non-provider escrow funds", func(t *testing.T) {
			rt, actor := basicMarketSetup(t, owner, provider, worker, client)
			actor.addParticipantFunds(rt, client, abi.NewTokenAmount(20))

			rt.GetState(&st)
			assert.Equal(t, abi.NewTokenAmount(20), actor.getEscrowBalance(rt, client))

			withdrawAmount := abi.NewTokenAmount(1)
			actor.withdrawClientBalance(rt, client, withdrawAmount, withdrawAmount)

			rt.GetState(&st)
			assert.Equal(t, abi.NewTokenAmount(19), actor.getEscrowBalance(rt, client))
		})

		t.Run("client withdrawing more than escrow balance limits to available funds", func(t *testing.T) {
			rt, actor := basicMarketSetup(t, owner, provider, worker, client)
			actor.addParticipantFunds(rt, client, abi.NewTokenAmount(20))

			// withdraw amount greater than escrow balance
			withdrawAmount := abi.NewTokenAmount(25)
			expectedAmount := abi.NewTokenAmount(20)
			actor.withdrawClientBalance(rt, client, withdrawAmount, expectedAmount)

			// account will be removed since balance is now zero
			actor.assertAccountRemoved(rt, client)
		})

		t.Run("worker withdrawing more than escrow balance limits to available funds", func(t *testing.T) {
			rt, actor := basicMarketSetup(t, owner, provider, worker, client)
			actor.addProviderFunds(rt, abi.NewTokenAmount(20), minerAddrs)

			rt.GetState(&st)
			assert.Equal(t, abi.NewTokenAmount(20), actor.getEscrowBalance(rt, provider))

			// withdraw amount greater than escrow balance
			withdrawAmount := abi.NewTokenAmount(25)
			actualWithdrawn := abi.NewTokenAmount(20)
			actor.withdrawProviderBalance(rt, withdrawAmount, actualWithdrawn, minerAddrs)

			// account will be removed since balance is now zero
			actor.assertAccountRemoved(rt, provider)
		})

		t.Run("balance after withdrawal must ALWAYS be greater than or equal to locked amount", func(t *testing.T) {
			rt, actor := basicMarketSetup(t, owner, provider, worker, client)

			// create the deal to publish
			deal := actor.generateDealAndAddFunds(rt, client, minerAddrs, startEpoch, endEpoch)

			// publish the deal so that client AND provider collateral is locked
			rt.SetEpoch(publishEpoch)
			actor.publishDeals(rt, minerAddrs, deal)
			rt.GetState(&st)
			require.Equal(t, deal.ProviderCollateral, actor.getEscrowBalance(rt, provider))
			require.Equal(t, deal.ClientBalanceRequirement(), actor.getEscrowBalance(rt, client))

			withDrawAmt := abi.NewTokenAmount(1)
			withDrawableAmt := abi.NewTokenAmount(0)
			// client cannot withdraw any funds since all it's balance is locked
			actor.withdrawClientBalance(rt, client, withDrawAmt, withDrawableAmt)
			//  provider cannot withdraw any funds since all it's balance is locked
			actor.withdrawProviderBalance(rt, withDrawAmt, withDrawableAmt, minerAddrs)

			// add some more funds to the provider & ensure withdrawal is limited by the locked funds
			withDrawAmt = abi.NewTokenAmount(30)
			withDrawableAmt = abi.NewTokenAmount(25)
			actor.addProviderFunds(rt, withDrawableAmt, minerAddrs)
			actor.withdrawProviderBalance(rt, withDrawAmt, withDrawableAmt, minerAddrs)

			// add some more funds to the client & ensure withdrawal is limited by the locked funds
			actor.addParticipantFunds(rt, client, withDrawableAmt)
			actor.withdrawClientBalance(rt, client, withDrawAmt, withDrawableAmt)
		})

		t.Run("worker balance after withdrawal must account for slashed funds", func(t *testing.T) {
			rt, actor := basicMarketSetup(t, owner, provider, worker, client)

			// create the deal to publish
			deal := actor.generateDealAndAddFunds(rt, client, minerAddrs, startEpoch, endEpoch)

			// publish the deal
			rt.SetEpoch(publishEpoch)
			dealID := actor.publishDeals(rt, minerAddrs, deal)[0]

			// activate the deal
			actor.activateDeals(rt, endEpoch+1, provider, publishEpoch, dealID)
			st := actor.getDealState(rt, dealID)
			require.EqualValues(t, publishEpoch, st.SectorStartEpoch)

			// slash the deal
			newEpoch := publishEpoch + 1
			rt.SetEpoch(newEpoch)
			actor.terminateDeals(rt, provider, dealID)
			st = actor.getDealState(rt, dealID)
			require.EqualValues(t, publishEpoch+1, st.SlashEpoch)

			// provider cannot withdraw any funds since all it's balance is locked
			withDrawAmt := abi.NewTokenAmount(1)
			actualWithdrawn := abi.NewTokenAmount(0)
			actor.withdrawProviderBalance(rt, withDrawAmt, actualWithdrawn, minerAddrs)

			// add some more funds to the provider & ensure withdrawal is limited by the locked funds
			actor.addProviderFunds(rt, abi.NewTokenAmount(25), minerAddrs)
			withDrawAmt = abi.NewTokenAmount(30)
			actualWithdrawn = abi.NewTokenAmount(25)

			actor.withdrawProviderBalance(rt, withDrawAmt, actualWithdrawn, minerAddrs)
		})
	})
}

func TestPublishStorageDeals(t *testing.T) {
	owner := tutil.NewIDAddr(t, 101)
	provider := tutil.NewIDAddr(t, 102)
	worker := tutil.NewIDAddr(t, 103)
	client := tutil.NewIDAddr(t, 104)
	mAddr := &minerAddrs{owner, worker, provider}
	var st market.State

	t.Run("publish a deal after activating a previous deal which has a start epoch far in the future", func(t *testing.T) {
		startEpoch := abi.ChainEpoch(1000)
		endEpoch := abi.ChainEpoch(2000)
		publishEpoch := abi.ChainEpoch(1)

		rt, actor := basicMarketSetup(t, owner, provider, worker, client)
		deal1 := actor.generateDealAndAddFunds(rt, client, mAddr, startEpoch, endEpoch)

		// publish the deal and activate it
		rt.SetEpoch(publishEpoch)
		deal1ID := actor.publishDeals(rt, mAddr, deal1)[0]
		actor.activateDeals(rt, endEpoch, provider, publishEpoch, deal1ID)
		st := actor.getDealState(rt, deal1ID)
		require.EqualValues(t, publishEpoch, st.SectorStartEpoch)

		// now publish a second deal and activate it
		newEpoch := publishEpoch + 1
		deal2 := actor.generateDealAndAddFunds(rt, client, mAddr, startEpoch+1, endEpoch+1)
		rt.SetEpoch(newEpoch)
		deal2ID := actor.publishDeals(rt, mAddr, deal2)[0]
		actor.activateDeals(rt, endEpoch+1, provider, newEpoch, deal2ID)
	})

	t.Run("publish multiple deals for different clients and ensure balances are correct", func(t *testing.T) {
		rt, actor := basicMarketSetup(t, owner, provider, worker, client)
		client1 := tutil.NewIDAddr(t, 900)
		client2 := tutil.NewIDAddr(t, 901)
		client3 := tutil.NewIDAddr(t, 902)

		// generate first deal for
		deal1 := actor.generateDealAndAddFunds(rt, client1, mAddr, abi.ChainEpoch(42), abi.ChainEpoch(100))

		// generate second deal
		deal2 := actor.generateDealAndAddFunds(rt, client2, mAddr, abi.ChainEpoch(42), abi.ChainEpoch(100))

		// generate third deal
		deal3 := actor.generateDealAndAddFunds(rt, client3, mAddr, abi.ChainEpoch(42), abi.ChainEpoch(100))

		actor.publishDeals(rt, mAddr, deal1, deal2, deal3)

		// assert locked balance for all clients and provider
		providerLocked := big.Sum(deal1.ProviderCollateral, deal2.ProviderCollateral, deal3.ProviderCollateral)
		client1Locked := actor.getLockedBalance(rt, client1)
		client2Locked := actor.getLockedBalance(rt, client2)
		client3Locked := actor.getLockedBalance(rt, client3)
		require.EqualValues(t, deal1.ClientBalanceRequirement(), client1Locked)
		require.EqualValues(t, deal2.ClientBalanceRequirement(), client2Locked)
		require.EqualValues(t, deal3.ClientBalanceRequirement(), client3Locked)
		require.EqualValues(t, providerLocked, actor.getLockedBalance(rt, provider))

		// assert locked funds dealStates
		rt.GetState(&st)
		totalClientCollateralLocked := big.Sum(deal3.ClientCollateral, deal1.ClientCollateral, deal2.ClientCollateral)
		require.EqualValues(t, totalClientCollateralLocked, st.TotalClientLockedCollateral)
		require.EqualValues(t, providerLocked, st.TotalProviderLockedCollateral)
		totalStorageFee := big.Sum(deal1.TotalStorageFee(), deal2.TotalStorageFee(), deal3.TotalStorageFee())
		require.EqualValues(t, totalStorageFee, st.TotalClientStorageFee)

		// publish two more deals for same clients with same provider
		deal4 := actor.generateDealAndAddFunds(rt, client3, mAddr, abi.ChainEpoch(1000), abi.ChainEpoch(10000))
		deal5 := actor.generateDealAndAddFunds(rt, client3, mAddr, abi.ChainEpoch(100), abi.ChainEpoch(1000))
		actor.publishDeals(rt, mAddr, deal4, deal5)

		// assert locked balances for clients and provider
		rt.GetState(&st)
		providerLocked = big.Sum(providerLocked, deal4.ProviderCollateral, deal5.ProviderCollateral)
		require.EqualValues(t, providerLocked, actor.getLockedBalance(rt, provider))

		client3LockedUpdated := actor.getLockedBalance(rt, client3)
		require.EqualValues(t, big.Sum(client3Locked, deal4.ClientBalanceRequirement(), deal5.ClientBalanceRequirement()), client3LockedUpdated)

		client1Locked = actor.getLockedBalance(rt, client1)
		client2Locked = actor.getLockedBalance(rt, client2)
		require.EqualValues(t, deal1.ClientBalanceRequirement(), client1Locked)
		require.EqualValues(t, deal2.ClientBalanceRequirement(), client2Locked)

		// assert locked funds dealStates
		totalClientCollateralLocked = big.Sum(totalClientCollateralLocked, deal4.ClientCollateral, deal5.ClientCollateral)
		require.EqualValues(t, totalClientCollateralLocked, st.TotalClientLockedCollateral)
		require.EqualValues(t, providerLocked, st.TotalProviderLockedCollateral)

		totalStorageFee = big.Sum(totalStorageFee, deal4.TotalStorageFee(), deal5.TotalStorageFee())
		require.EqualValues(t, totalStorageFee, st.TotalClientStorageFee)

		// PUBLISH DEALS with a different provider
		provider2 := tutil.NewIDAddr(t, 109)
		miner := &minerAddrs{owner, worker, provider2}

		// generate first deal for second provider
		deal6 := actor.generateDealAndAddFunds(rt, client1, miner, abi.ChainEpoch(20), abi.ChainEpoch(50))

		// generate second deal for second provider
		deal7 := actor.generateDealAndAddFunds(rt, client1, miner, abi.ChainEpoch(25), abi.ChainEpoch(60))

		// publish both the deals for the second provider
		actor.publishDeals(rt, miner, deal6, deal7)

		// assertions
		rt.GetState(&st)
		provider2Locked := big.Add(deal6.ProviderCollateral, deal7.ProviderCollateral)
		require.EqualValues(t, provider2Locked, actor.getLockedBalance(rt, provider2))
		client1LockedUpdated := actor.getLockedBalance(rt, client1)
		require.EqualValues(t, big.Add(deal7.ClientBalanceRequirement(), big.Add(client1Locked, deal6.ClientBalanceRequirement())), client1LockedUpdated)

		// assert first provider's balance as well
		require.EqualValues(t, providerLocked, actor.getLockedBalance(rt, provider))

		totalClientCollateralLocked = big.Add(totalClientCollateralLocked, big.Add(deal6.ClientCollateral, deal7.ClientCollateral))
		require.EqualValues(t, totalClientCollateralLocked, st.TotalClientLockedCollateral)
		require.EqualValues(t, big.Add(providerLocked, provider2Locked), st.TotalProviderLockedCollateral)
		totalStorageFee = big.Add(totalStorageFee, big.Add(deal6.TotalStorageFee(), deal7.TotalStorageFee()))
		require.EqualValues(t, totalStorageFee, st.TotalClientStorageFee)
	})
}

func TestPublishStorageDealsFailures(t *testing.T) {
	owner := tutil.NewIDAddr(t, 101)
	provider := tutil.NewIDAddr(t, 102)
	worker := tutil.NewIDAddr(t, 103)
	client := tutil.NewIDAddr(t, 104)
	mAddrs := &minerAddrs{owner, worker, provider}

	currentEpoch := abi.ChainEpoch(5)
	startEpoch := abi.ChainEpoch(10)
	endEpoch := abi.ChainEpoch(20)

	// simple failures because of invalid deal params
	{
		tcs := map[string]struct {
			setup                      func(*mock.Runtime, *marketActorTestHarness, *market.DealProposal)
			exitCode                   exitcode.ExitCode
			signatureVerificationError error
		}{
			"deal end after deal start": {
				setup: func(_ *mock.Runtime, _ *marketActorTestHarness, d *market.DealProposal) {
					d.StartEpoch = 10
					d.EndEpoch = 9
				},
				exitCode: exitcode.ErrIllegalArgument,
			},
			"current epoch greater than start epoch": {
				setup: func(_ *mock.Runtime, _ *marketActorTestHarness, d *market.DealProposal) {
					d.StartEpoch = currentEpoch - 1
				},
				exitCode: exitcode.ErrIllegalArgument,
			},
			"deal duration greater than max deal duration": {
				setup: func(_ *mock.Runtime, _ *marketActorTestHarness, d *market.DealProposal) {
					d.StartEpoch = abi.ChainEpoch(10)
					d.EndEpoch = d.StartEpoch + (1 * builtin.EpochsInYear) + 1
				},
				exitCode: exitcode.ErrIllegalArgument,
			},
			"negative price per epoch": {
				setup: func(_ *mock.Runtime, _ *marketActorTestHarness, d *market.DealProposal) {
					d.StoragePricePerEpoch = abi.NewTokenAmount(-1)
				},
				exitCode: exitcode.ErrIllegalArgument,
			},
			"price per epoch greater than total filecoin": {
				setup: func(_ *mock.Runtime, _ *marketActorTestHarness, d *market.DealProposal) {
					d.StoragePricePerEpoch = big.Add(abi.TotalFilecoin, big.NewInt(1))
				},
				exitCode: exitcode.ErrIllegalArgument,
			},
			"negative provider collateral": {
				setup: func(_ *mock.Runtime, _ *marketActorTestHarness, d *market.DealProposal) {
					d.ProviderCollateral = big.NewInt(-1)
				},
				exitCode: exitcode.ErrIllegalArgument,
			},
			"provider collateral greater than max collateral": {
				setup: func(_ *mock.Runtime, _ *marketActorTestHarness, d *market.DealProposal) {
					d.ProviderCollateral = big.Add(abi.TotalFilecoin, big.NewInt(1))
				},
				exitCode: exitcode.ErrIllegalArgument,
			},
			"negative client collateral": {
				setup: func(_ *mock.Runtime, _ *marketActorTestHarness, d *market.DealProposal) {
					d.ClientCollateral = big.NewInt(-1)
				},
				exitCode: exitcode.ErrIllegalArgument,
			},
			"client collateral greater than max collateral": {
				setup: func(_ *mock.Runtime, _ *marketActorTestHarness, d *market.DealProposal) {
					d.ClientCollateral = big.Add(abi.TotalFilecoin, big.NewInt(1))
				},
				exitCode: exitcode.ErrIllegalArgument,
			},
			"client does not have enough balance for collateral": {
				setup: func(rt *mock.Runtime, a *marketActorTestHarness, d *market.DealProposal) {
					a.addParticipantFunds(rt, client, big.Sub(d.ClientBalanceRequirement(), big.NewInt(1)))
					a.addProviderFunds(rt, d.ProviderCollateral, mAddrs)
				},
				exitCode: exitcode.ErrInsufficientFunds,
			},
			"provider does not have enough balance for collateral": {
				setup: func(rt *mock.Runtime, a *marketActorTestHarness, d *market.DealProposal) {
					a.addParticipantFunds(rt, client, d.ClientBalanceRequirement())
					a.addProviderFunds(rt, big.Sub(d.ProviderCollateral, big.NewInt(1)), mAddrs)
				},
				exitCode: exitcode.ErrInsufficientFunds,
			},
			"unable to resolve client address": {
				setup: func(_ *mock.Runtime, a *marketActorTestHarness, d *market.DealProposal) {
					d.Client = tutil.NewBLSAddr(t, 1)
				},
				exitCode: exitcode.ErrNotFound,
			},
			"signature is invalid": {
				setup: func(_ *mock.Runtime, a *marketActorTestHarness, d *market.DealProposal) {

				},
				exitCode:                   exitcode.ErrIllegalArgument,
				signatureVerificationError: errors.New("error"),
			},
			"no entry for client in locked  balance table": {
				setup: func(rt *mock.Runtime, a *marketActorTestHarness, d *market.DealProposal) {
					a.addProviderFunds(rt, d.ProviderCollateral, mAddrs)
				},
				exitCode: exitcode.ErrInsufficientFunds,
			},
			"no entry for provider in locked  balance table": {
				setup: func(rt *mock.Runtime, a *marketActorTestHarness, d *market.DealProposal) {
					a.addParticipantFunds(rt, client, d.ClientBalanceRequirement())
				},
				exitCode: exitcode.ErrInsufficientFunds,
			},
			"bad piece CID": {
				setup: func(_ *mock.Runtime, _ *marketActorTestHarness, d *market.DealProposal) {
					d.PieceCID = tutil.MakeCID("random cid", nil)
				},
				exitCode: exitcode.ErrIllegalArgument,
			},
		}

		for name, tc := range tcs {
			t.Run(name, func(t *testing.T) {
				rt, actor := basicMarketSetup(t, owner, provider, worker, client)
				dealProposal := generateDealProposal(client, provider, startEpoch, endEpoch)
				rt.SetEpoch(currentEpoch)
				tc.setup(rt, actor, &dealProposal)
				params := mkPublishStorageParams(dealProposal)

				rt.ExpectValidateCallerType(builtin.AccountActorCodeID, builtin.MultisigActorCodeID)
				rt.ExpectSend(provider, builtin.MethodsMiner.ControlAddresses, nil, abi.NewTokenAmount(0), &miner.GetControlAddressesReturn{Worker: worker, Owner: owner}, 0)
				rt.SetCaller(worker, builtin.AccountActorCodeID)
				rt.ExpectVerifySignature(crypto.Signature{}, dealProposal.Client, mustCbor(&dealProposal), tc.signatureVerificationError)
				rt.ExpectAbort(tc.exitCode, func() {
					rt.Call(actor.PublishStorageDeals, params)
				})

				rt.Verify()
			})
		}
	}

	// fails when client or provider has some funds but not enough to cover a deal
	{
		t.Run("fail when client has some funds but not enough for a deal", func(t *testing.T) {
			rt, actor := basicMarketSetup(t, owner, provider, worker, client)

			//
			actor.addParticipantFunds(rt, client, abi.NewTokenAmount(100))
			deal1 := generateDealProposal(client, provider, abi.ChainEpoch(42), abi.ChainEpoch(100))
			actor.addProviderFunds(rt, deal1.ProviderCollateral, mAddrs)
			params := mkPublishStorageParams(deal1)

			rt.ExpectValidateCallerType(builtin.AccountActorCodeID, builtin.MultisigActorCodeID)
			rt.ExpectSend(provider, builtin.MethodsMiner.ControlAddresses, nil, abi.NewTokenAmount(0), &miner.GetControlAddressesReturn{Worker: worker, Owner: owner}, 0)
			rt.SetCaller(worker, builtin.AccountActorCodeID)
			rt.ExpectVerifySignature(crypto.Signature{}, deal1.Client, mustCbor(&deal1), nil)
			rt.ExpectAbort(exitcode.ErrInsufficientFunds, func() {
				rt.Call(actor.PublishStorageDeals, params)
			})

			rt.Verify()
		})

		t.Run("fail when provider has some funds but not enough for a deal", func(t *testing.T) {
			rt, actor := basicMarketSetup(t, owner, provider, worker, client)

			actor.addProviderFunds(rt, abi.NewTokenAmount(1), mAddrs)
			deal1 := generateDealProposal(client, provider, abi.ChainEpoch(42), abi.ChainEpoch(100))
			actor.addParticipantFunds(rt, client, deal1.ClientBalanceRequirement())

			params := mkPublishStorageParams(deal1)

			rt.ExpectValidateCallerType(builtin.AccountActorCodeID, builtin.MultisigActorCodeID)
			rt.ExpectSend(provider, builtin.MethodsMiner.ControlAddresses, nil, abi.NewTokenAmount(0), &miner.GetControlAddressesReturn{Worker: worker, Owner: owner}, 0)
			rt.SetCaller(worker, builtin.AccountActorCodeID)
			rt.ExpectVerifySignature(crypto.Signature{}, deal1.Client, mustCbor(&deal1), nil)
			rt.ExpectAbort(exitcode.ErrInsufficientFunds, func() {
				rt.Call(actor.PublishStorageDeals, params)
			})

			rt.Verify()
		})
	}

	// fail when deals have different providers
	{
		t.Run("fail when deals have different providers", func(t *testing.T) {
			rt, actor := basicMarketSetup(t, owner, provider, worker, client)
			deal1 := actor.generateDealAndAddFunds(rt, client, mAddrs, abi.ChainEpoch(42), abi.ChainEpoch(100))
			m2 := &minerAddrs{owner, worker, tutil.NewIDAddr(t, 1000)}

			deal2 := actor.generateDealAndAddFunds(rt, client, m2, abi.ChainEpoch(1), abi.ChainEpoch(5))

			params := mkPublishStorageParams(deal1, deal2)

			rt.ExpectValidateCallerType(builtin.AccountActorCodeID, builtin.MultisigActorCodeID)
			rt.ExpectSend(provider, builtin.MethodsMiner.ControlAddresses, nil, abi.NewTokenAmount(0), &miner.GetControlAddressesReturn{Worker: worker, Owner: owner}, 0)
			rt.SetCaller(worker, builtin.AccountActorCodeID)
			rt.ExpectVerifySignature(crypto.Signature{}, deal1.Client, mustCbor(&deal1), nil)
			rt.ExpectVerifySignature(crypto.Signature{}, deal2.Client, mustCbor(&deal2), nil)
			rt.ExpectAbort(exitcode.ErrIllegalArgument, func() {
				rt.Call(actor.PublishStorageDeals, params)
			})

			rt.Verify()
		})

		//  failures because of incorrect call params
		t.Run("fail when caller is not of signable type", func(t *testing.T) {
			rt, actor := basicMarketSetup(t, owner, provider, worker, client)
			params := mkPublishStorageParams(generateDealProposal(client, provider, abi.ChainEpoch(1), abi.ChainEpoch(5)))
			w := tutil.NewIDAddr(t, 1000)
			rt.SetCaller(w, builtin.StorageMinerActorCodeID)
			rt.ExpectValidateCallerType(builtin.AccountActorCodeID, builtin.MultisigActorCodeID)
			rt.ExpectAbort(exitcode.ErrForbidden, func() {
				rt.Call(actor.PublishStorageDeals, params)
			})
		})

		t.Run("fail when no deals in params", func(t *testing.T) {
			rt, actor := basicMarketSetup(t, owner, provider, worker, client)
			params := mkPublishStorageParams()
			rt.SetCaller(worker, builtin.AccountActorCodeID)
			rt.ExpectValidateCallerType(builtin.AccountActorCodeID, builtin.MultisigActorCodeID)
			rt.ExpectAbort(exitcode.ErrIllegalArgument, func() {
				rt.Call(actor.PublishStorageDeals, params)
			})
		})

		t.Run("fail to resolve provider address", func(t *testing.T) {
			rt, actor := basicMarketSetup(t, owner, provider, worker, client)
			deal := generateDealProposal(client, provider, abi.ChainEpoch(1), abi.ChainEpoch(5))
			deal.Provider = tutil.NewBLSAddr(t, 100)

			params := mkPublishStorageParams(deal)
			rt.SetCaller(worker, builtin.AccountActorCodeID)
			rt.ExpectValidateCallerType(builtin.AccountActorCodeID, builtin.MultisigActorCodeID)
			rt.ExpectAbort(exitcode.ErrNotFound, func() {
				rt.Call(actor.PublishStorageDeals, params)
			})
		})

		t.Run("caller is not the same as the worker address for miner", func(t *testing.T) {
			rt, actor := basicMarketSetup(t, owner, provider, worker, client)
			deal := generateDealProposal(client, provider, abi.ChainEpoch(1), abi.ChainEpoch(5))
			params := mkPublishStorageParams(deal)
			rt.ExpectValidateCallerType(builtin.AccountActorCodeID, builtin.MultisigActorCodeID)
			rt.ExpectSend(provider, builtin.MethodsMiner.ControlAddresses, nil, abi.NewTokenAmount(0), &miner.GetControlAddressesReturn{Worker: tutil.NewIDAddr(t, 999), Owner: owner}, 0)
			rt.SetCaller(worker, builtin.AccountActorCodeID)
			rt.ExpectAbort(exitcode.ErrForbidden, func() {
				rt.Call(actor.PublishStorageDeals, params)
			})

			rt.Verify()
		})
	}
}

func TestActivateDeals(t *testing.T) {

	owner := tutil.NewIDAddr(t, 101)
	provider := tutil.NewIDAddr(t, 102)
	worker := tutil.NewIDAddr(t, 103)
	client := tutil.NewIDAddr(t, 104)
	mAddrs := &minerAddrs{owner, worker, provider}

	startEpoch := abi.ChainEpoch(10)
	endEpoch := abi.ChainEpoch(20)
	currentEpoch := abi.ChainEpoch(5)
	sectorExpiry := abi.ChainEpoch(100)

	t.Run("active deals multiple times with different providers", func(t *testing.T) {
		rt, actor := basicMarketSetup(t, owner, provider, worker, client)
		rt.SetEpoch(currentEpoch)

		// provider 1 publishes deals1 and deals2 and deal3
		dealId1 := actor.generateAndPublishDeal(rt, client, mAddrs, startEpoch, endEpoch)
		dealId2 := actor.generateAndPublishDeal(rt, client, mAddrs, startEpoch, endEpoch+1)
		dealId3 := actor.generateAndPublishDeal(rt, client, mAddrs, startEpoch, endEpoch+2)

		// provider2 publishes deal4 and deal5
		provider2 := tutil.NewIDAddr(t, 401)
		mAddrs.provider = provider2
		dealId4 := actor.generateAndPublishDeal(rt, client, mAddrs, startEpoch, endEpoch)
		dealId5 := actor.generateAndPublishDeal(rt, client, mAddrs, startEpoch, endEpoch+1)

		// provider1 activates deal 1 and deal2 but that does not activate deal3 to deal5
		actor.activateDeals(rt, sectorExpiry, provider, currentEpoch, dealId1, dealId2)
		actor.assertDealsNotActivated(rt, currentEpoch, dealId3, dealId4, dealId5)

		// provider3 activates deal5 but that does not activate deal3 or deal4
		actor.activateDeals(rt, sectorExpiry, provider2, currentEpoch, dealId5)
		actor.assertDealsNotActivated(rt, currentEpoch, dealId3, dealId4)

		// provider1 activates deal3
		actor.activateDeals(rt, sectorExpiry, provider, currentEpoch, dealId3)
		actor.assertDealsNotActivated(rt, currentEpoch, dealId4)
	})
}

func TestActivateDealFailures(t *testing.T) {
	owner := tutil.NewIDAddr(t, 101)
	provider := tutil.NewIDAddr(t, 102)
	worker := tutil.NewIDAddr(t, 103)
	client := tutil.NewIDAddr(t, 104)
	mAddrs := &minerAddrs{owner, worker, provider}

	startEpoch := abi.ChainEpoch(10)
	endEpoch := abi.ChainEpoch(20)
	sectorExpiry := abi.ChainEpoch(100)

	// caller is not the provider
	{
		t.Run("fail when caller is not the provider of the deal", func(t *testing.T) {
			rt, actor := basicMarketSetup(t, owner, provider, worker, client)
			provider2 := tutil.NewIDAddr(t, 201)
			mAddrs2 := &minerAddrs{owner, worker, provider2}
			dealId := actor.generateAndPublishDeal(rt, client, mAddrs2, startEpoch, endEpoch)

			params := mkActivateDealParams(sectorExpiry, dealId)

			rt.ExpectValidateCallerType(builtin.StorageMinerActorCodeID)
			rt.SetCaller(provider, builtin.StorageMinerActorCodeID)
			rt.ExpectAbort(exitcode.ErrIllegalState, func() {
				rt.Call(actor.ActivateDeals, params)
			})

			rt.Verify()
		})
	}

	// caller is not a StorageMinerActor
	{
		t.Run("fail when caller is not a StorageMinerActor", func(t *testing.T) {
			rt, actor := basicMarketSetup(t, owner, provider, worker, client)
			rt.ExpectValidateCallerType(builtin.StorageMinerActorCodeID)
			rt.SetCaller(provider, builtin.AccountActorCodeID)
			rt.ExpectAbort(exitcode.ErrForbidden, func() {
				rt.Call(actor.ActivateDeals, &market.ActivateDealsParams{})
			})

			rt.Verify()
		})
	}

	// deal has not been published before
	{
		t.Run("fail when deal has not been published before", func(t *testing.T) {
			rt, actor := basicMarketSetup(t, owner, provider, worker, client)
			params := mkActivateDealParams(sectorExpiry, abi.DealID(42))

			rt.ExpectValidateCallerType(builtin.StorageMinerActorCodeID)
			rt.SetCaller(provider, builtin.StorageMinerActorCodeID)
			rt.ExpectAbort(exitcode.ErrIllegalState, func() {
				rt.Call(actor.ActivateDeals, params)
			})

			rt.Verify()
		})
	}

	// deal has ALREADY been activated
	{
		t.Run("fail when deal has already been activated", func(t *testing.T) {
			rt, actor := basicMarketSetup(t, owner, provider, worker, client)
			dealId := actor.generateAndPublishDeal(rt, client, mAddrs, startEpoch, endEpoch)
			actor.activateDeals(rt, sectorExpiry, provider, 0, dealId)

			rt.ExpectValidateCallerType(builtin.StorageMinerActorCodeID)
			rt.SetCaller(provider, builtin.StorageMinerActorCodeID)
			rt.ExpectAbort(exitcode.ErrIllegalArgument, func() {
				rt.Call(actor.ActivateDeals, mkActivateDealParams(sectorExpiry, dealId))
			})

			rt.Verify()
		})
	}

	// deal has invalid params
	{
		t.Run("fail when current epoch greater than start epoch of deal", func(t *testing.T) {
			rt, actor := basicMarketSetup(t, owner, provider, worker, client)
			dealId := actor.generateAndPublishDeal(rt, client, mAddrs, startEpoch, endEpoch)

			rt.ExpectValidateCallerType(builtin.StorageMinerActorCodeID)
			rt.SetCaller(provider, builtin.StorageMinerActorCodeID)
			rt.SetEpoch(startEpoch + 1)
			rt.ExpectAbort(exitcode.ErrIllegalState, func() {
				rt.Call(actor.ActivateDeals, mkActivateDealParams(sectorExpiry, dealId))
			})

			rt.Verify()
		})

		t.Run("fail when end epoch of deal greater than sector expiry", func(t *testing.T) {
			rt, actor := basicMarketSetup(t, owner, provider, worker, client)
			dealId := actor.generateAndPublishDeal(rt, client, mAddrs, startEpoch, endEpoch)

			rt.ExpectValidateCallerType(builtin.StorageMinerActorCodeID)
			rt.SetCaller(provider, builtin.StorageMinerActorCodeID)
			rt.ExpectAbort(exitcode.ErrIllegalState, func() {
				rt.Call(actor.ActivateDeals, mkActivateDealParams(endEpoch-1, dealId))
			})

			rt.Verify()
		})
	}

	// all fail if one fails
	{
		t.Run("fail to activate all deals if one deal fails", func(t *testing.T) {
			rt, actor := basicMarketSetup(t, owner, provider, worker, client)

			// activate deal1 so it fails later
			dealId1 := actor.generateAndPublishDeal(rt, client, mAddrs, startEpoch, endEpoch)
			actor.activateDeals(rt, sectorExpiry, provider, 0, dealId1)

			dealId2 := actor.generateAndPublishDeal(rt, client, mAddrs, startEpoch, endEpoch+1)

			rt.ExpectValidateCallerType(builtin.StorageMinerActorCodeID)
			rt.SetCaller(provider, builtin.StorageMinerActorCodeID)
			rt.ExpectAbort(exitcode.ErrIllegalArgument, func() {
				rt.Call(actor.ActivateDeals, mkActivateDealParams(sectorExpiry, dealId1, dealId2))
			})
			rt.Verify()

			// no state for deal2 means deal2 activation has failed
			var st market.State
			rt.GetState(&st)

			states, err := market.AsDealStateArray(adt.AsStore(rt), st.States)
			require.NoError(t, err)

			_, found, err := states.Get(dealId2)
			require.NoError(t, err)
			require.False(t, found)
		})
	}

}

func TestOnMinerSectorsTerminate(t *testing.T) {
	owner := tutil.NewIDAddr(t, 101)
	provider := tutil.NewIDAddr(t, 102)
	worker := tutil.NewIDAddr(t, 103)
	client := tutil.NewIDAddr(t, 104)
	mAddrs := &minerAddrs{owner, worker, provider}

	startEpoch := abi.ChainEpoch(10)
	endEpoch := abi.ChainEpoch(20)
	currentEpoch := abi.ChainEpoch(5)
	sectorExpiry := abi.ChainEpoch(100)

	t.Run("terminate multiple deals from multiple providers", func(t *testing.T) {
		rt, actor := basicMarketSetup(t, owner, provider, worker, client)
		rt.SetEpoch(currentEpoch)

		// provider1 publishes deal1,2 and 3
		dealId1 := actor.generateAndPublishDeal(rt, client, mAddrs, startEpoch, endEpoch)
		dealId2 := actor.generateAndPublishDeal(rt, client, mAddrs, startEpoch, endEpoch+1)
		dealId3 := actor.generateAndPublishDeal(rt, client, mAddrs, startEpoch, endEpoch+2)
		actor.activateDeals(rt, sectorExpiry, provider, currentEpoch, dealId1, dealId2, dealId3)

		// provider2 publishes deal4 and deal5
		provider2 := tutil.NewIDAddr(t, 501)
		maddrs2 := &minerAddrs{owner, worker, provider2}
		dealId4 := actor.generateAndPublishDeal(rt, client, maddrs2, startEpoch, endEpoch)
		dealId5 := actor.generateAndPublishDeal(rt, client, maddrs2, startEpoch, endEpoch+1)
		actor.activateDeals(rt, sectorExpiry, provider2, currentEpoch, dealId4, dealId5)

		// provider1 terminates deal1 but that does not terminate deals2-5
		actor.terminateDeals(rt, provider, dealId1)
		actor.assertDealsTerminated(rt, currentEpoch, dealId1)
		actor.assertDeaslNotTerminated(rt, dealId2, dealId3, dealId4, dealId5)

		// provider2 terminates deal5 but that does not terminate delals 2-4
		actor.terminateDeals(rt, provider2, dealId5)
		actor.assertDealsTerminated(rt, currentEpoch, dealId5)
		actor.assertDeaslNotTerminated(rt, dealId2, dealId3, dealId4)

		// provider1 terminates deal2 and deal3
		actor.terminateDeals(rt, provider, dealId2, dealId3)
		actor.assertDealsTerminated(rt, currentEpoch, dealId2, dealId3)
		actor.assertDeaslNotTerminated(rt, dealId4)

		// provider2 terminates deal4
		actor.terminateDeals(rt, provider2, dealId4)
		actor.assertDealsTerminated(rt, currentEpoch, dealId4)
	})

	t.Run("ignore deal proposal that does not exist", func(t *testing.T) {
		rt, actor := basicMarketSetup(t, owner, provider, worker, client)
		rt.SetEpoch(currentEpoch)

		// deal1 will be terminated and the other deal will be ignored because it does not exist
		dealId1 := actor.generateAndPublishDeal(rt, client, mAddrs, startEpoch, endEpoch)
		actor.activateDeals(rt, sectorExpiry, provider, currentEpoch, dealId1)

		actor.terminateDeals(rt, provider, dealId1, abi.DealID(42))
		st := actor.getDealState(rt, dealId1)
		require.EqualValues(t, currentEpoch, st.SlashEpoch)
	})

	t.Run("terminate valid deals along with expired deals - only valid deals are terminated", func(t *testing.T) {
		rt, actor := basicMarketSetup(t, owner, provider, worker, client)
		rt.SetEpoch(currentEpoch)

		// provider1 publishes deal1 and 2 and deal3 -> deal3 has the lowest endepoch
		dealId1 := actor.generateAndPublishDeal(rt, client, mAddrs, startEpoch, endEpoch)
		dealId2 := actor.generateAndPublishDeal(rt, client, mAddrs, startEpoch, endEpoch+1)
		dealId3 := actor.generateAndPublishDeal(rt, client, mAddrs, startEpoch, endEpoch-1)
		actor.activateDeals(rt, sectorExpiry, provider, currentEpoch, dealId1, dealId2, dealId3)

		// set current epoch such that deal3 expires but the other two do not
		newEpoch := endEpoch - 1
		rt.SetEpoch(newEpoch)

		// terminating all three deals ONLY terminates deal1 and deal2 because deal3 has expired
		actor.terminateDeals(rt, provider, dealId1, dealId2, dealId3)
		actor.assertDealsTerminated(rt, newEpoch, dealId1, dealId2)
		actor.assertDeaslNotTerminated(rt, dealId3)

	})

	t.Run("terminating a deal the second time does not change it's slash epoch", func(t *testing.T) {
		rt, actor := basicMarketSetup(t, owner, provider, worker, client)
		rt.SetEpoch(currentEpoch)

		dealId1 := actor.generateAndPublishDeal(rt, client, mAddrs, startEpoch, endEpoch)
		actor.activateDeals(rt, sectorExpiry, provider, currentEpoch, dealId1)

		// terminating the deal so slash epoch is the current epoch
		actor.terminateDeals(rt, provider, dealId1)

		// set a new epoch and terminate again -> however slash epoch will still be the old epoch.
		newEpoch := currentEpoch + 1
		rt.SetEpoch(newEpoch)
		actor.terminateDeals(rt, provider, dealId1)
		st := actor.getDealState(rt, dealId1)
		require.EqualValues(t, currentEpoch, st.SlashEpoch)
	})

	t.Run("terminating new deals and an already terminated deal only terminates the new deals", func(t *testing.T) {
		rt, actor := basicMarketSetup(t, owner, provider, worker, client)
		rt.SetEpoch(currentEpoch)

		// provider1 publishes deal1 and 2 and deal3 -> deal3 has the lowest endepoch
		dealId1 := actor.generateAndPublishDeal(rt, client, mAddrs, startEpoch, endEpoch)
		dealId2 := actor.generateAndPublishDeal(rt, client, mAddrs, startEpoch, endEpoch+1)
		dealId3 := actor.generateAndPublishDeal(rt, client, mAddrs, startEpoch, endEpoch-1)
		actor.activateDeals(rt, sectorExpiry, provider, currentEpoch, dealId1, dealId2, dealId3)

		// terminating the deal so slash epoch is the current epoch
		actor.terminateDeals(rt, provider, dealId1)

		// set a new epoch and terminate again -> however slash epoch will still be the old epoch.
		newEpoch := currentEpoch + 1
		rt.SetEpoch(newEpoch)
		actor.terminateDeals(rt, provider, dealId1, dealId2, dealId3)

		st := actor.getDealState(rt, dealId1)
		require.EqualValues(t, currentEpoch, st.SlashEpoch)

		st2 := actor.getDealState(rt, dealId2)
		require.EqualValues(t, newEpoch, st2.SlashEpoch)

		st3 := actor.getDealState(rt, dealId3)
		require.EqualValues(t, newEpoch, st3.SlashEpoch)
	})

	t.Run("do not terminate deal if end epoch is equal to or less than current epoch", func(t *testing.T) {
		rt, actor := basicMarketSetup(t, owner, provider, worker, client)
		rt.SetEpoch(currentEpoch)

		// deal1 has endepoch equal to current epoch when terminate is called
		dealId1 := actor.generateAndPublishDeal(rt, client, mAddrs, startEpoch, endEpoch)
		actor.activateDeals(rt, sectorExpiry, provider, currentEpoch, dealId1)
		rt.SetEpoch(endEpoch)
		actor.terminateDeals(rt, provider, dealId1)
		actor.assertDeaslNotTerminated(rt, dealId1)

		// deal2 has end epoch less than current epoch when terminate is called
		rt.SetEpoch(currentEpoch)
		dealId2 := actor.generateAndPublishDeal(rt, client, mAddrs, startEpoch+1, endEpoch)
		actor.activateDeals(rt, sectorExpiry, provider, currentEpoch, dealId2)
		rt.SetEpoch(endEpoch + 1)
		actor.terminateDeals(rt, provider, dealId2)
		actor.assertDeaslNotTerminated(rt, dealId2)
	})

	t.Run("fail when caller is not a StorageMinerActor", func(t *testing.T) {
		rt, actor := basicMarketSetup(t, owner, provider, worker, client)
		rt.ExpectValidateCallerType(builtin.StorageMinerActorCodeID)
		rt.SetCaller(provider, builtin.AccountActorCodeID)
		rt.ExpectAbort(exitcode.ErrForbidden, func() {
			rt.Call(actor.OnMinerSectorsTerminate, &market.OnMinerSectorsTerminateParams{})
		})

		rt.Verify()
	})

	t.Run("fail when caller is not the provider of the deal", func(t *testing.T) {
		rt, actor := basicMarketSetup(t, owner, provider, worker, client)
		rt.SetEpoch(currentEpoch)

		dealId := actor.generateAndPublishDeal(rt, client, mAddrs, startEpoch, endEpoch)
		actor.activateDeals(rt, sectorExpiry, provider, currentEpoch, dealId)

		params := mkTerminateDealParams(currentEpoch, dealId)

		provider2 := tutil.NewIDAddr(t, 501)
		rt.ExpectValidateCallerType(builtin.StorageMinerActorCodeID)
		rt.SetCaller(provider2, builtin.StorageMinerActorCodeID)
		rt.ExpectAssertionFailure("caller is not the provider of the deal", func() {
			rt.Call(actor.OnMinerSectorsTerminate, params)
		})

		rt.Verify()
	})

	t.Run("fail when deal has been published but not activated", func(t *testing.T) {
		rt, actor := basicMarketSetup(t, owner, provider, worker, client)
		rt.SetEpoch(currentEpoch)

		dealId := actor.generateAndPublishDeal(rt, client, mAddrs, startEpoch, endEpoch)

		params := mkTerminateDealParams(currentEpoch, dealId)
		rt.ExpectValidateCallerType(builtin.StorageMinerActorCodeID)
		rt.SetCaller(provider, builtin.StorageMinerActorCodeID)
		rt.ExpectAbort(exitcode.ErrIllegalArgument, func() {
			rt.Call(actor.OnMinerSectorsTerminate, params)
		})

		rt.Verify()
	})

	t.Run("termination of all deals should fail when one deal fails", func(t *testing.T) {
		rt, actor := basicMarketSetup(t, owner, provider, worker, client)
		rt.SetEpoch(currentEpoch)

		// deal1 would terminate but deal2 will fail because deal2 has not been activated
		dealId1 := actor.generateAndPublishDeal(rt, client, mAddrs, startEpoch, endEpoch)
		actor.activateDeals(rt, sectorExpiry, provider, currentEpoch, dealId1)
		dealId2 := actor.generateAndPublishDeal(rt, client, mAddrs, startEpoch, endEpoch+1)

		params := mkTerminateDealParams(currentEpoch, dealId1, dealId2)
		rt.ExpectValidateCallerType(builtin.StorageMinerActorCodeID)
		rt.SetCaller(provider, builtin.StorageMinerActorCodeID)
		rt.ExpectAbort(exitcode.ErrIllegalArgument, func() {
			rt.Call(actor.OnMinerSectorsTerminate, params)
		})

		rt.Verify()

		// verify deal1 has not been terminated
		actor.assertDeaslNotTerminated(rt, dealId1)
	})
}

func TestCronTick(t *testing.T) {
	owner := tutil.NewIDAddr(t, 101)
	provider := tutil.NewIDAddr(t, 102)
	worker := tutil.NewIDAddr(t, 103)
	client := tutil.NewIDAddr(t, 104)
	mAddrs := &minerAddrs{owner, worker, provider}

	startEpoch := abi.ChainEpoch(50)
	endEpoch := abi.ChainEpoch(300)
	sectorExpiry := abi.ChainEpoch(400)

	t.Run("fail when deal is activated but proposal is not found", func(t *testing.T) {
		rt, actor := basicMarketSetup(t, owner, provider, worker, client)
		dealId := actor.publishAndActivateDeal(rt, client, mAddrs, startEpoch, endEpoch, 0, sectorExpiry)

		// delete the deal proposal
		actor.deleteDealProposal(rt, dealId)

		// move the current epoch to the start epoch of the deal
		rt.SetEpoch(startEpoch)
		rt.ExpectAbort(exitcode.ErrIllegalState, func() {
			actor.cronTick(rt)
		})
	})

	t.Run("fail when deal update epoch is in the future", func(t *testing.T) {
		rt, actor := basicMarketSetup(t, owner, provider, worker, client)
		dealId := actor.publishAndActivateDeal(rt, client, mAddrs, startEpoch, endEpoch, 0, sectorExpiry)

		// move the current epoch such that the deal's last updated field is set to the start epoch of the deal
		// and the next tick for it is scheduled at the endepoch.
		rt.SetEpoch(startEpoch)
		actor.cronTick(rt)

		// update last updated to some time in the future
		actor.updateLastUpdated(rt, dealId, startEpoch+1000)

		// set current epoch of the deal to the end epoch so it's picked up for "processing" in the next cron tick.
		rt.SetEpoch(endEpoch)

		rt.ExpectAssertionFailure("assertion failed", func() {
			actor.cronTick(rt)
		})
	})

	t.Run("crontick for a deal at it's start epoch results in zero payment and no slashing", func(t *testing.T) {
		rt, actor := basicMarketSetup(t, owner, provider, worker, client)
		dealId := actor.publishAndActivateDeal(rt, client, mAddrs, startEpoch, endEpoch, 0, sectorExpiry)

		// move the current epoch to startEpoch
		current := startEpoch
		rt.SetEpoch(current)
		pay, slashed := actor.cronTickAndAssertBalances(rt, client, provider, current, dealId)
		require.EqualValues(t, big.Zero(), pay)
		require.EqualValues(t, big.Zero(), slashed)

		// deal proposal and state should NOT be deleted
		require.NotNil(t, actor.getDealProposal(rt, dealId))
		require.NotNil(t, actor.getDealState(rt, dealId))
	})

	t.Run("cannot publish the same deal twice BEFORE a cron tick", func(t *testing.T) {
		// Publish a deal
		rt, actor := basicMarketSetup(t, owner, provider, worker, client)
		dealId1 := actor.generateAndPublishDeal(rt, client, mAddrs, startEpoch, endEpoch)
		d1 := actor.getDealProposal(rt, dealId1)

		// now try to publish it again and it should fail because it will still be in pending state
		d2 := actor.generateDealAndAddFunds(rt, client, mAddrs, startEpoch, endEpoch)
		params := mkPublishStorageParams(d2)
		rt.ExpectValidateCallerType(builtin.AccountActorCodeID, builtin.MultisigActorCodeID)
		rt.ExpectSend(provider, builtin.MethodsMiner.ControlAddresses, nil, abi.NewTokenAmount(0), &miner.GetControlAddressesReturn{Worker: worker, Owner: owner}, 0)
		rt.SetCaller(worker, builtin.AccountActorCodeID)
		rt.ExpectVerifySignature(crypto.Signature{}, d2.Client, mustCbor(&d2), nil)
		rt.ExpectAbort(exitcode.ErrIllegalArgument, func() {
			rt.Call(actor.PublishStorageDeals, params)
		})
		rt.Verify()

		// now a cron tick happens -> deal1 is no longer pending and then publishing the same deal again should work
		rt.SetEpoch(d1.StartEpoch - 1)
		actor.activateDeals(rt, sectorExpiry, provider, d1.StartEpoch-1, dealId1)
		rt.SetEpoch(d1.StartEpoch)
		actor.cronTick(rt)
		actor.publishDeals(rt, mAddrs, d2)
	})
}

func TestLockedFundTrackingStates(t *testing.T) {
	owner := tutil.NewIDAddr(t, 101)
	worker := tutil.NewIDAddr(t, 103)

	p1 := tutil.NewIDAddr(t, 201)
	p2 := tutil.NewIDAddr(t, 202)
	p3 := tutil.NewIDAddr(t, 203)

	c1 := tutil.NewIDAddr(t, 104)
	c2 := tutil.NewIDAddr(t, 105)
	c3 := tutil.NewIDAddr(t, 106)

	m1 := &minerAddrs{owner, worker, p1}
	m2 := &minerAddrs{owner, worker, p2}
	m3 := &minerAddrs{owner, worker, p3}

	startEpoch := abi.ChainEpoch(50)
	endEpoch := abi.ChainEpoch(300)
	sectorExpiry := abi.ChainEpoch(400)

	var st market.State

	// assert values are zero
	rt, actor := basicMarketSetup(t, owner, p1, worker, c1)
	rt.GetState(&st)
	require.True(t, st.TotalClientLockedCollateral.IsZero())
	require.True(t, st.TotalProviderLockedCollateral.IsZero())
	require.True(t, st.TotalClientStorageFee.IsZero())

	// Publish deal1, deal2 and deal3  with different client and provider
	dealId1 := actor.generateAndPublishDeal(rt, c1, m1, startEpoch, endEpoch)
	d1 := actor.getDealProposal(rt, dealId1)

	dealId2 := actor.generateAndPublishDeal(rt, c2, m2, startEpoch, endEpoch)
	d2 := actor.getDealProposal(rt, dealId2)

	dealId3 := actor.generateAndPublishDeal(rt, c3, m3, startEpoch, endEpoch)
	d3 := actor.getDealProposal(rt, dealId3)

	csf := big.Sum(d1.TotalStorageFee(), d2.TotalStorageFee(), d3.TotalStorageFee())
	plc := big.Sum(d1.ProviderCollateral, d2.ProviderCollateral, d3.ProviderCollateral)
	clc := big.Sum(d1.ClientCollateral, d2.ClientCollateral, d3.ClientCollateral)

	actor.assertLockedFundStates(rt, csf, plc, clc)

	// activation dosen't change anything
	curr := startEpoch - 1
	rt.SetEpoch(curr)
	actor.activateDeals(rt, sectorExpiry, p1, curr, dealId1)
	actor.activateDeals(rt, sectorExpiry, p2, curr, dealId2)

	actor.assertLockedFundStates(rt, csf, plc, clc)

	// make payment for p1 and p2, p3 times out as it has not been activated
	curr = 51 // startEpoch + 1
	rt.SetEpoch(curr)
	rt.ExpectSend(builtin.BurntFundsActorAddr, builtin.MethodSend, nil, d3.ProviderCollateral, nil, exitcode.Ok)
	actor.cronTick(rt)
	payment := big.Product(big.NewInt(2), d1.StoragePricePerEpoch)
	csf = big.Sub(big.Sub(csf, payment), d3.TotalStorageFee())
	plc = big.Sub(plc, d3.ProviderCollateral)
	clc = big.Sub(clc, d3.ClientCollateral)
	actor.assertLockedFundStates(rt, csf, plc, clc)

	// deal1 and deal2 will now be charged at epoch = 51 + 100 = 151, so nothing changes before that
	rt.SetEpoch(150)
	actor.cronTick(rt)
	actor.assertLockedFundStates(rt, csf, plc, clc)

	// one more round of payment for deal1 and deal2
	rt.SetEpoch(200)
	payment = big.Product(big.NewInt(2), d1.StoragePricePerEpoch, big.NewInt(149)) // 149 = 200 - 51 (epoch when payment was last made)
	csf = big.Sub(csf, payment)
	actor.cronTick(rt)
	actor.assertLockedFundStates(rt, csf, plc, clc)

	// slash deal1 at 201
	rt.SetEpoch(201)
	actor.terminateDeals(rt, m1.provider, dealId1)

	// cron tick at 300 to slash deal1 and expire deal2
	rt.SetEpoch(300)
	csf = big.Zero()
	clc = big.Zero()
	plc = big.Zero()
	rt.ExpectSend(builtin.BurntFundsActorAddr, builtin.MethodSend, nil, d1.ProviderCollateral, nil, exitcode.Ok)
	actor.cronTick(rt)
	actor.assertLockedFundStates(rt, csf, plc, clc)
}

func TestCronTickTimedoutDeals(t *testing.T) {
	owner := tutil.NewIDAddr(t, 101)
	provider := tutil.NewIDAddr(t, 102)
	worker := tutil.NewIDAddr(t, 103)
	client := tutil.NewIDAddr(t, 104)
	mAddrs := &minerAddrs{owner, worker, provider}

	startEpoch := abi.ChainEpoch(50)
	endEpoch := abi.ChainEpoch(300)

	t.Run("timed out deal is slashed and deleted", func(t *testing.T) {
		// publish a deal but do NOT activate it
		rt, actor := basicMarketSetup(t, owner, provider, worker, client)
		dealId := actor.generateAndPublishDeal(rt, client, mAddrs, startEpoch, endEpoch)
		d := actor.getDealProposal(rt, dealId)

		cEscrow := actor.getEscrowBalance(rt, client)

		// do a cron tick for it -> should time out and get slashed
		rt.SetEpoch(startEpoch)
		rt.ExpectSend(builtin.BurntFundsActorAddr, builtin.MethodSend, nil, d.ProviderCollateral, nil, exitcode.Ok)
		actor.cronTick(rt)

		require.Equal(t, cEscrow, actor.getEscrowBalance(rt, client))
		require.Equal(t, big.Zero(), actor.getLockedBalance(rt, client))

		// provider account should be deleted as balance will be zero
		actor.assertAccountRemoved(rt, provider)

		actor.assertDealDeleted(rt, dealId, d)
	})

	t.Run("publishing timed out deal again should work after cron tick as it should no longer be pending", func(t *testing.T) {
		rt, actor := basicMarketSetup(t, owner, provider, worker, client)
		dealId := actor.generateAndPublishDeal(rt, client, mAddrs, startEpoch, endEpoch)
		d := actor.getDealProposal(rt, dealId)

		// publishing will fail as it will be in pending
		d2 := actor.generateDealAndAddFunds(rt, client, mAddrs, startEpoch, endEpoch)
		params := mkPublishStorageParams(d2)
		rt.ExpectValidateCallerType(builtin.AccountActorCodeID, builtin.MultisigActorCodeID)
		rt.ExpectSend(provider, builtin.MethodsMiner.ControlAddresses, nil, abi.NewTokenAmount(0), &miner.GetControlAddressesReturn{Worker: worker, Owner: owner}, 0)
		rt.SetCaller(worker, builtin.AccountActorCodeID)
		rt.ExpectVerifySignature(crypto.Signature{}, d2.Client, mustCbor(&d2), nil)
		rt.ExpectAbort(exitcode.ErrIllegalArgument, func() {
			rt.Call(actor.PublishStorageDeals, params)
		})
		rt.Verify()

		// do a cron tick for it -> should time out and get slashed
		rt.SetEpoch(startEpoch)
		rt.ExpectSend(builtin.BurntFundsActorAddr, builtin.MethodSend, nil, d.ProviderCollateral, nil, exitcode.Ok)
		actor.cronTick(rt)
		actor.assertDealDeleted(rt, dealId, d)

		// now publishing should work
		actor.generateAndPublishDeal(rt, client, mAddrs, startEpoch, endEpoch)
	})

	t.Run("timed out and verified deals are slashed, deleted AND sent to the Registry actor", func(t *testing.T) {
		rt, actor := basicMarketSetup(t, owner, provider, worker, client)
		// deal1 and deal2 are verified
		deal1 := actor.generateDealAndAddFunds(rt, client, mAddrs, startEpoch, endEpoch)
		deal1.VerifiedDeal = true
		deal2 := actor.generateDealAndAddFunds(rt, client, mAddrs, startEpoch, endEpoch+1)
		deal2.VerifiedDeal = true

		// deal3 is NOT verified
		deal3 := actor.generateDealAndAddFunds(rt, client, mAddrs, startEpoch, endEpoch+2)

		//  publishing verified deals
		dealIds := actor.publishDeals(rt, mAddrs, deal1, deal2, deal3)

		// do a cron tick for it -> all should time out and get slashed
		// ONLY deal1 and deal2 should be sent to the Registry actor
		rt.SetEpoch(startEpoch)

		// expected sends to the registry actor
		param1 := &verifreg.RestoreBytesParams{
			Address:  deal1.Client,
			DealSize: big.NewIntUnsigned(uint64(deal1.PieceSize)),
		}
		param2 := &verifreg.RestoreBytesParams{
			Address:  deal2.Client,
			DealSize: big.NewIntUnsigned(uint64(deal2.PieceSize)),
		}

		rt.ExpectSend(builtin.VerifiedRegistryActorAddr, builtin.MethodsVerifiedRegistry.RestoreBytes, param1,
			abi.NewTokenAmount(0), nil, exitcode.Ok)
		rt.ExpectSend(builtin.VerifiedRegistryActorAddr, builtin.MethodsVerifiedRegistry.RestoreBytes, param2,
			abi.NewTokenAmount(0), nil, exitcode.Ok)

		expectedBurn := big.Mul(big.NewInt(3), deal1.ProviderCollateral)
		rt.ExpectSend(builtin.BurntFundsActorAddr, builtin.MethodSend, nil, expectedBurn, nil, exitcode.Ok)
		actor.cronTick(rt)

<<<<<<< HEAD
		actor.assertDealDeleted(rt, dealIds[0])
		actor.assertDealDeleted(rt, dealIds[1])
		actor.assertDealDeleted(rt, dealIds[2])

		// provider account should be deleted as balance will be zero
		actor.assertAccountRemoved(rt, provider)
=======
		// a second cron tick for the same epoch should not change anything
		actor.cronTickNoChange(rt, client, provider)

		actor.assertDealDeleted(rt, dealIds[0], &deal1)
		actor.assertDealDeleted(rt, dealIds[1], &deal2)
		actor.assertDealDeleted(rt, dealIds[2], &deal3)
>>>>>>> 84de6c6a
	})
}

func TestCronTickDealExpiry(t *testing.T) {
	owner := tutil.NewIDAddr(t, 101)
	provider := tutil.NewIDAddr(t, 102)
	worker := tutil.NewIDAddr(t, 103)
	client := tutil.NewIDAddr(t, 104)
	mAddrs := &minerAddrs{owner, worker, provider}

	startEpoch := abi.ChainEpoch(50)
	endEpoch := abi.ChainEpoch(300)
	sectorExpiry := abi.ChainEpoch(400)

	t.Run("deal expiry -> deal is correctly processed twice in the same crontick", func(t *testing.T) {
		end := startEpoch + 101
		rt, actor := basicMarketSetup(t, owner, provider, worker, client)
		dealId := actor.publishAndActivateDeal(rt, client, mAddrs, startEpoch, end, 0, sectorExpiry)
		d := actor.getDealProposal(rt, dealId)

		// move the current epoch to startEpoch so next cron epoch will be start + 100 = 150
		current := startEpoch
		rt.SetEpoch(current)
		pay, slashed := actor.cronTickAndAssertBalances(rt, client, provider, current, dealId)
		require.EqualValues(t, big.Zero(), pay)
		require.EqualValues(t, big.Zero(), slashed)
		// assert deal exists
		actor.getDealProposal(rt, dealId)

		// move the epoch to 155(anything greater than 150), so deal is first processed at 150 & then at 151 which is it's end epoch
		// total payment = (end - start) = 151 - 50 = 101
		current = 155
		rt.SetEpoch(current)
		pay, slashed = actor.cronTickAndAssertBalances(rt, client, provider, current, dealId)
		require.EqualValues(t, big.Mul(big.NewInt(101), d.StoragePricePerEpoch), pay)
		require.EqualValues(t, big.Zero(), slashed)

		// deal should be deleted as it should have expired
		actor.assertDealDeleted(rt, dealId, d)
	})

	t.Run("deal expiry -> regular payments till deal expires and then locked funds are unlocked", func(t *testing.T) {
		rt, actor := basicMarketSetup(t, owner, provider, worker, client)
		dealId := actor.publishAndActivateDeal(rt, client, mAddrs, startEpoch, endEpoch, 0, sectorExpiry)
		d := actor.getDealProposal(rt, dealId)

		// move the current epoch to startEpoch + 5 so payment is made
		current := startEpoch + 5 // 55
		rt.SetEpoch(current)

		// assert payment
		pay, slashed := actor.cronTickAndAssertBalances(rt, client, provider, current, dealId)
		require.EqualValues(t, pay, big.Mul(big.NewInt(5), d.StoragePricePerEpoch))
		require.EqualValues(t, big.Zero(), slashed)

		// The next epoch for this deal's cron schedule is 155 (50 + 5 + 100).
		// Setting the current epoch to anything less than that wont make any payment
		current = 154
		rt.SetEpoch(current)
		actor.cronTickNoChange(rt, client, provider)

		// however setting the current epoch to 155 will make the payment
		current = 155
		rt.SetEpoch(current)
		pay, slashed = actor.cronTickAndAssertBalances(rt, client, provider, current, dealId)
		require.EqualValues(t, big.Mul(big.NewInt(100), d.StoragePricePerEpoch), pay)
		require.EqualValues(t, big.Zero(), slashed)

		// a second cron tick for the same epoch should not change anything
		actor.cronTickNoChange(rt, client, provider)

		// next epoch for cron schedule is 155 + 100 = 255
		current = 255
		rt.SetEpoch(current)
		pay, slashed = actor.cronTickAndAssertBalances(rt, client, provider, current, dealId)
		require.EqualValues(t, pay, big.Mul(big.NewInt(100), d.StoragePricePerEpoch))
		require.EqualValues(t, big.Zero(), slashed)

		// next epoch for cron schedule is deal end i.e. 300. An epoch less than that wont do anything
		current = 299
		rt.SetEpoch(current)
		actor.cronTickNoChange(rt, client, provider)

		// however setting epoch to 300 will expire the deal, make the payment and unlock all funds
		current = 300
		rt.SetEpoch(current)
		pay, slashed = actor.cronTickAndAssertBalances(rt, client, provider, current, dealId)
		require.EqualValues(t, pay, big.Mul(big.NewInt(45), d.StoragePricePerEpoch))
		require.EqualValues(t, big.Zero(), slashed)

		// deal should be deleted as it should have expired
		actor.assertDealDeleted(rt, dealId, d)
	})

	t.Run("deal expiry -> payment for a deal if deal is already expired before a cron tick", func(t *testing.T) {
		start := abi.ChainEpoch(5)
		end := abi.ChainEpoch(20)

		rt, actor := basicMarketSetup(t, owner, provider, worker, client)
		dealId := actor.publishAndActivateDeal(rt, client, mAddrs, start, end, 0, sectorExpiry)
		d := actor.getDealProposal(rt, dealId)

		current := abi.ChainEpoch(25)
		rt.SetEpoch(current)

		pay, slashed := actor.cronTickAndAssertBalances(rt, client, provider, current, dealId)
		require.EqualValues(t, pay, big.Mul(big.NewInt(15), d.StoragePricePerEpoch))
		require.EqualValues(t, big.Zero(), slashed)

		actor.assertDealDeleted(rt, dealId, d)

		// running cron tick again dosen't do anything
		actor.cronTickNoChange(rt, client, provider)
	})

	t.Run("expired deal should unlock the remaining client and provider locked balance after payment and deal should be deleted", func(t *testing.T) {
		rt, actor := basicMarketSetup(t, owner, provider, worker, client)
		dealId := actor.publishAndActivateDeal(rt, client, mAddrs, startEpoch, endEpoch, 0, sectorExpiry)
		deal := actor.getDealProposal(rt, dealId)

		cEscrow := actor.getEscrowBalance(rt, client)
		pEscrow := actor.getEscrowBalance(rt, provider)

		// move the current epoch so that deal is expired
		rt.SetEpoch(startEpoch + 1000)
		actor.cronTick(rt)

		// assert balances
		payment := deal.TotalStorageFee()

		require.EqualValues(t, big.Sub(cEscrow, payment), actor.getEscrowBalance(rt, client))
		require.EqualValues(t, big.Zero(), actor.getLockedBalance(rt, client))

		require.EqualValues(t, big.Add(pEscrow, payment), actor.getEscrowBalance(rt, provider))
		require.EqualValues(t, big.Zero(), actor.getLockedBalance(rt, provider))

		// deal should be deleted
		actor.assertDealDeleted(rt, dealId, deal)
	})

	t.Run("all payments are made for a deal -> deal expires -> client withdraws collateral and client account is removed", func(t *testing.T) {
		rt, actor := basicMarketSetup(t, owner, provider, worker, client)
		dealId := actor.publishAndActivateDeal(rt, client, mAddrs, startEpoch, endEpoch, 0, sectorExpiry)
		deal := actor.getDealProposal(rt, dealId)

		// move the current epoch so that deal is expired
		rt.SetEpoch(startEpoch + 1000)
		actor.cronTick(rt)
		require.EqualValues(t, deal.ClientCollateral, actor.getEscrowBalance(rt, client))

		// client withdraws collateral -> account should be removed as it now has zero balance
		actor.withdrawClientBalance(rt, client, deal.ClientCollateral, deal.ClientCollateral)
		actor.assertAccountRemoved(rt, client)
	})
}

func TestCronTickDealSlashing(t *testing.T) {
	owner := tutil.NewIDAddr(t, 101)
	provider := tutil.NewIDAddr(t, 102)
	worker := tutil.NewIDAddr(t, 103)
	client := tutil.NewIDAddr(t, 104)
	mAddrs := &minerAddrs{owner, worker, provider}
	sectorExpiry := abi.ChainEpoch(400)

	// hairy edge cases
	{

		tcs := map[string]struct {
			dealStart        abi.ChainEpoch
			dealEnd          abi.ChainEpoch
			activationEpoch  abi.ChainEpoch
			terminationEpoch abi.ChainEpoch
			cronTickEpoch    abi.ChainEpoch
			payment          abi.TokenAmount
			assertionMsg     string
		}{
			"deal is slashed after the startepoch and then the first crontick happens": {
				dealStart:        abi.ChainEpoch(10),
				dealEnd:          abi.ChainEpoch(20),
				activationEpoch:  abi.ChainEpoch(5),
				terminationEpoch: abi.ChainEpoch(15),
				cronTickEpoch:    abi.ChainEpoch(16),
				payment:          abi.NewTokenAmount(50), // (15 - 10) * 10 as deal storage fee is 10 per epoch
			},
			"deal is slashed at the startepoch and then the first crontick happens": {
				dealStart:        abi.ChainEpoch(10),
				dealEnd:          abi.ChainEpoch(20),
				activationEpoch:  abi.ChainEpoch(5),
				terminationEpoch: abi.ChainEpoch(10),
				cronTickEpoch:    abi.ChainEpoch(11),
				payment:          abi.NewTokenAmount(0), // (10 - 10) * 10
			},
			"deal is slashed before the startepoch and then the first crontick happens": {
				dealStart:        abi.ChainEpoch(10),
				dealEnd:          abi.ChainEpoch(20),
				activationEpoch:  abi.ChainEpoch(5),
				terminationEpoch: abi.ChainEpoch(6),
				cronTickEpoch:    abi.ChainEpoch(10),
				payment:          abi.NewTokenAmount(0), // (10 - 10) * 10
			},
			"deal is terminated at the activation epoch and then the first crontick happens": {
				dealStart:        abi.ChainEpoch(10),
				dealEnd:          abi.ChainEpoch(20),
				activationEpoch:  abi.ChainEpoch(5),
				terminationEpoch: abi.ChainEpoch(5),
				cronTickEpoch:    abi.ChainEpoch(10),
				payment:          abi.NewTokenAmount(0), // (10 - 10) * 10
			},
			"deal is slashed and then deal expiry happens on crontick, but slashing still occurs": {
				dealStart:        abi.ChainEpoch(10),
				dealEnd:          abi.ChainEpoch(20),
				activationEpoch:  abi.ChainEpoch(5),
				terminationEpoch: abi.ChainEpoch(15),
				cronTickEpoch:    abi.ChainEpoch(25), // deal has expired
				payment:          abi.NewTokenAmount(50),
			},
			"deal is slashed just BEFORE the end epoch": {
				dealStart:        abi.ChainEpoch(10),
				dealEnd:          abi.ChainEpoch(20),
				activationEpoch:  abi.ChainEpoch(5),
				terminationEpoch: abi.ChainEpoch(19),
				cronTickEpoch:    abi.ChainEpoch(19),
				payment:          abi.NewTokenAmount(90), // (19 - 10) * 10
			},
			"deal slash epoch must NOT be greater than current epoch": {
				dealStart:        abi.ChainEpoch(10),
				dealEnd:          abi.ChainEpoch(20),
				activationEpoch:  abi.ChainEpoch(5),
				terminationEpoch: abi.ChainEpoch(15),
				cronTickEpoch:    abi.ChainEpoch(10), // deal has expired
				payment:          abi.NewTokenAmount(50),
				assertionMsg:     "current epoch less than slash epoch",
			},
		}

		for n, tc := range tcs {
			t.Run(n, func(t *testing.T) {
				rt, actor := basicMarketSetup(t, owner, provider, worker, client)

				// publish and activate
				rt.SetEpoch(tc.activationEpoch)
				dealId := actor.publishAndActivateDeal(rt, client, mAddrs, tc.dealStart, tc.dealEnd, tc.activationEpoch, sectorExpiry)
				d := actor.getDealProposal(rt, dealId)

				// terminate
				rt.SetEpoch(tc.terminationEpoch)
				actor.terminateDeals(rt, provider, dealId)

				//  cron tick
				rt.SetEpoch(tc.cronTickEpoch)

				if len(tc.assertionMsg) == 0 {
					pay, slashed := actor.cronTickAndAssertBalances(rt, client, provider, tc.cronTickEpoch, dealId)
					require.EqualValues(t, tc.payment, pay)
					require.EqualValues(t, d.ProviderCollateral, slashed)
					actor.assertDealDeleted(rt, dealId, d)

<<<<<<< HEAD
					// if there has been no payment, provider will have zero balance and hence should be slashed
					if tc.payment.Equals(big.Zero()) {
						actor.assertAccountRemoved(rt, provider)
						// client balances should not change
						cLocked := actor.getLockedBalance(rt, client)
						cEscrow := actor.getEscrowBalance(rt, client)
						actor.cronTick(rt)
						require.EqualValues(t, cEscrow, actor.getEscrowBalance(rt, client))
						require.EqualValues(t, cLocked, actor.getLockedBalance(rt, client))
					} else {
						// running cron tick again dosen't do anything
						actor.cronTickNoChangeBalances(rt, client, provider)
					}

=======
					// running cron tick again dosen't do anything
					actor.cronTickNoChange(rt, client, provider)
>>>>>>> 84de6c6a
				} else {
					rt.ExpectAssertionFailure(tc.assertionMsg, func() {
						rt.ExpectValidateCallerAddr(builtin.CronActorAddr)
						rt.SetCaller(builtin.CronActorAddr, builtin.CronActorCodeID)
						param := adt.EmptyValue{}
						rt.Call(actor.CronTick, &param)
						rt.Verify()
					})
				}
			})
		}
	}

	startEpoch := abi.ChainEpoch(50)
	endEpoch := abi.ChainEpoch(300)

	t.Run("deal is slashed AT the end epoch -> should NOT be slashed and should be considered expired", func(t *testing.T) {
		rt, actor := basicMarketSetup(t, owner, provider, worker, client)
		dealId := actor.publishAndActivateDeal(rt, client, mAddrs, startEpoch, endEpoch, 0, sectorExpiry)
		d := actor.getDealProposal(rt, dealId)

		// set current epoch to deal end epoch and attempt to slash it -> should not be slashed
		// as deal is considered to be expired.
		current := endEpoch
		rt.SetEpoch(current)
		actor.terminateDeals(rt, provider, dealId)

		// on the next cron tick, it will be processed as expired
		current = 300
		rt.SetEpoch(current)
		pay, slashed := actor.cronTickAndAssertBalances(rt, client, provider, current, dealId)
		duration := big.NewInt(250) // end - start
		require.EqualValues(t, big.Mul(duration, d.StoragePricePerEpoch), pay)
		require.EqualValues(t, big.Zero(), slashed)

		// deal should be deleted as it should have expired
		actor.assertDealDeleted(rt, dealId, d)
	})

	t.Run("deal is correctly processed twice in the same crontick and slashed", func(t *testing.T) {
		rt, actor := basicMarketSetup(t, owner, provider, worker, client)
		dealId := actor.publishAndActivateDeal(rt, client, mAddrs, startEpoch, endEpoch, 0, sectorExpiry)
		d := actor.getDealProposal(rt, dealId)

		// move the current epoch to startEpoch so next cron epoch will be start + 100 = 150
		current := startEpoch
		rt.SetEpoch(current)
		pay, slashed := actor.cronTickAndAssertBalances(rt, client, provider, current, dealId)
		require.EqualValues(t, big.Zero(), pay)
		require.EqualValues(t, big.Zero(), slashed)

		// set slash epoch of deal at 151
		current = 151
		rt.SetEpoch(current)
		actor.terminateDeals(rt, provider, dealId)

		// move the epoch to 155(anything greater than 150), so deal is first processed at 150 & then slashed at 151
		// total payment = (end - start) = 151 - 50 = 101
		current = 155
		rt.SetEpoch(current)
		pay, slashed = actor.cronTickAndAssertBalances(rt, client, provider, current, dealId)
		require.EqualValues(t, big.Mul(big.NewInt(101), d.StoragePricePerEpoch), pay)
		require.EqualValues(t, d.ProviderCollateral, slashed)

		// deal should be deleted as it should have expired
		actor.assertDealDeleted(rt, dealId, d)
	})

	// end-end test for slashing
	t.Run("regular payments till deal is slashed and then slashing is processed", func(t *testing.T) {
		rt, actor := basicMarketSetup(t, owner, provider, worker, client)
		dealId := actor.publishAndActivateDeal(rt, client, mAddrs, startEpoch, endEpoch, 0, sectorExpiry)
		d := actor.getDealProposal(rt, dealId)

		// move the current epoch to startEpoch + 5 so payment is made
		current := abi.ChainEpoch(55)
		rt.SetEpoch(current)

		// assert payment
		pay, slashed := actor.cronTickAndAssertBalances(rt, client, provider, current, dealId)
		require.EqualValues(t, pay, big.Mul(big.NewInt(5), d.StoragePricePerEpoch))
		require.EqualValues(t, big.Zero(), slashed)

		// Setting the current epoch to less than 155 will NOT make any changes as the deal
		// is still not scheduled
		current = 154
		rt.SetEpoch(current)
		actor.cronTickNoChange(rt, client, provider)

		// a second cron tick for the same epoch should not change anything
		actor.cronTickNoChange(rt, client, provider)

		//  Setting the current epoch to 155 will make another payment (5 + 100 epochs)
		current = 155
		rt.SetEpoch(current)
		pay, slashed = actor.cronTickAndAssertBalances(rt, client, provider, current, dealId)
		require.EqualValues(t, pay, big.Mul(big.NewInt(100), d.StoragePricePerEpoch))
		require.EqualValues(t, big.Zero(), slashed)

		// a second cron tick for the same epoch should not change anything
		actor.cronTickNoChange(rt, client, provider)

		// now terminate the deal
		current = 200
		rt.SetEpoch(current)
		actor.terminateDeals(rt, provider, dealId)

		// Setting the epoch to anything less than 255 will NOT make any changes even though the deal is slashed (155 + 100)
		current = 254
		rt.SetEpoch(current)
		actor.cronTickNoChange(rt, client, provider)

		// next epoch for cron schedule is 155 + 100 = 255 -> payment will be made and deal will be slashed
		current = 255
		rt.SetEpoch(current)
		pay, slashed = actor.cronTickAndAssertBalances(rt, client, provider, current, dealId)
		// payment will only be made till the 200th epoch as the deal was slashed at that epoch.
		// so duration = 200 - 155(epoch of last payment) = 45.
		require.EqualValues(t, pay, big.Mul(big.NewInt(45), d.StoragePricePerEpoch))
		require.EqualValues(t, d.ProviderCollateral, slashed)

		// deal should be deleted as it should have expired
		actor.assertDealDeleted(rt, dealId, d)
	})

	// expired deals should NOT be slashed
	t.Run("regular payments till deal expires and then we attempt to slash it but it will NOT be slashed", func(t *testing.T) {
		rt, actor := basicMarketSetup(t, owner, provider, worker, client)
		dealId := actor.publishAndActivateDeal(rt, client, mAddrs, startEpoch, endEpoch, 0, sectorExpiry)
		d := actor.getDealProposal(rt, dealId)

		// move the current epoch to startEpoch + 5 so payment is made and assert payment
		current := startEpoch + 5 // 55
		rt.SetEpoch(current)
		pay, slashed := actor.cronTickAndAssertBalances(rt, client, provider, current, dealId)
		require.EqualValues(t, pay, big.Mul(big.NewInt(5), d.StoragePricePerEpoch))
		require.EqualValues(t, big.Zero(), slashed)

		//  Setting the current epoch to 155 will make another payment
		current = 155
		rt.SetEpoch(current)
		pay, slashed = actor.cronTickAndAssertBalances(rt, client, provider, current, dealId)
		require.EqualValues(t, pay, big.Mul(big.NewInt(100), d.StoragePricePerEpoch))
		require.EqualValues(t, big.Zero(), slashed)

		// set current epoch to deal end epoch and attempt to slash it -> should not be slashed
		// as deal is considered to be expired.
		current = endEpoch
		rt.SetEpoch(current)
		actor.terminateDeals(rt, provider, dealId)

		// next epoch for cron schedule is 155 + 100 = 255 ->
		// setting epoch to higher than that will cause deal to be expired, payment will be made
		// and deal will NOT be slashed
		current = 300
		rt.SetEpoch(current)
		pay, slashed = actor.cronTickAndAssertBalances(rt, client, provider, current, dealId)
		duration := big.NewInt(145) // 300 which is the end epoch MINUS the previous payment epoch i.e. 155
		require.EqualValues(t, big.Mul(duration, d.StoragePricePerEpoch), pay)
		require.EqualValues(t, big.Zero(), slashed)

		// deal should be deleted as it should have expired
		actor.assertDealDeleted(rt, dealId, d)
	})
}

func TestMarketActorDeals(t *testing.T) {
	owner := tutil.NewIDAddr(t, 101)
	provider := tutil.NewIDAddr(t, 102)
	worker := tutil.NewIDAddr(t, 103)
	client := tutil.NewIDAddr(t, 104)
	minerAddrs := &minerAddrs{owner, worker, provider}

	var st market.State

	// Test adding provider funds from both worker and owner address
	rt, actor := basicMarketSetup(t, owner, provider, worker, client)
	actor.addProviderFunds(rt, abi.NewTokenAmount(10000), minerAddrs)
	rt.GetState(&st)
	assert.Equal(t, abi.NewTokenAmount(10000), actor.getEscrowBalance(rt, provider))

	actor.addParticipantFunds(rt, client, abi.NewTokenAmount(10000))

	dealProposal := generateDealProposal(client, provider, abi.ChainEpoch(1), abi.ChainEpoch(5))
	params := &market.PublishStorageDealsParams{Deals: []market.ClientDealProposal{market.ClientDealProposal{Proposal: dealProposal}}}

	// First attempt at publishing the deal should work
	{
		actor.publishDeals(rt, minerAddrs, dealProposal)
	}

	// Second attempt at publishing the same deal should fail
	{
		rt.ExpectValidateCallerType(builtin.AccountActorCodeID, builtin.MultisigActorCodeID)
		rt.ExpectSend(provider, builtin.MethodsMiner.ControlAddresses, nil, abi.NewTokenAmount(0), &miner.GetControlAddressesReturn{Worker: worker, Owner: owner}, 0)

		rt.ExpectVerifySignature(crypto.Signature{}, client, mustCbor(&params.Deals[0].Proposal), nil)
		rt.SetCaller(worker, builtin.AccountActorCodeID)
		rt.ExpectAbort(exitcode.ErrIllegalArgument, func() {
			rt.Call(actor.PublishStorageDeals, params)
		})

		rt.Verify()
	}

	dealProposal.Label = "foo"

	// Same deal with a different label should work
	{
		actor.publishDeals(rt, minerAddrs, dealProposal)
	}
}

func TestComputeDataCommitment(t *testing.T) {
	owner := tutil.NewIDAddr(t, 101)
	provider := tutil.NewIDAddr(t, 102)
	worker := tutil.NewIDAddr(t, 103)
	client := tutil.NewIDAddr(t, 104)
	mAddrs := &minerAddrs{owner, worker, provider}
	start := abi.ChainEpoch(10)
	end := abi.ChainEpoch(20)

	t.Run("successfully compute cid", func(t *testing.T) {
		rt, actor := basicMarketSetup(t, owner, provider, worker, client)
		dealId1 := actor.generateAndPublishDeal(rt, client, mAddrs, start, end)
		d1 := actor.getDealProposal(rt, dealId1)

		dealId2 := actor.generateAndPublishDeal(rt, client, mAddrs, start, end+1)
		d2 := actor.getDealProposal(rt, dealId2)

		param := &market.ComputeDataCommitmentParams{DealIDs: []abi.DealID{dealId1, dealId2}, SectorType: 1}

		p1 := abi.PieceInfo{Size: d1.PieceSize, PieceCID: d1.PieceCID}
		p2 := abi.PieceInfo{Size: d2.PieceSize, PieceCID: d2.PieceCID}

		c := tutil.MakeCID("100", &market.PieceCIDPrefix)

		rt.ExpectComputeUnsealedSectorCID(1, []abi.PieceInfo{p1, p2}, c, nil)
		rt.SetCaller(provider, builtin.StorageMinerActorCodeID)
		rt.ExpectValidateCallerType(builtin.StorageMinerActorCodeID)

		ret := rt.Call(actor.ComputeDataCommitment, param)
		val, ok := ret.(*cbg.CborCid)
		require.True(t, ok)
		require.Equal(t, c, *(*cid.Cid)(val))
		rt.Verify()
	})

	t.Run("fail when deal proposal is absent", func(t *testing.T) {
		rt, actor := basicMarketSetup(t, owner, provider, worker, client)
		param := &market.ComputeDataCommitmentParams{DealIDs: []abi.DealID{1}, SectorType: 1}
		rt.SetCaller(provider, builtin.StorageMinerActorCodeID)
		rt.ExpectValidateCallerType(builtin.StorageMinerActorCodeID)
		rt.ExpectAbort(exitcode.ErrIllegalState, func() {
			rt.Call(actor.ComputeDataCommitment, param)
		})
	})

	t.Run("fail when syscall returns an error", func(t *testing.T) {
		rt, actor := basicMarketSetup(t, owner, provider, worker, client)
		dealId := actor.generateAndPublishDeal(rt, client, mAddrs, start, end)
		d := actor.getDealProposal(rt, dealId)
		param := &market.ComputeDataCommitmentParams{DealIDs: []abi.DealID{dealId}, SectorType: 1}

		pi := abi.PieceInfo{Size: d.PieceSize, PieceCID: d.PieceCID}

		rt.ExpectComputeUnsealedSectorCID(1, []abi.PieceInfo{pi}, cid.Cid{}, errors.New("error"))
		rt.SetCaller(provider, builtin.StorageMinerActorCodeID)
		rt.ExpectValidateCallerType(builtin.StorageMinerActorCodeID)
		rt.ExpectAbort(exitcode.ErrIllegalArgument, func() {
			rt.Call(actor.ComputeDataCommitment, param)
		})
	})
}

func TestVerifyDealsForActivation(t *testing.T) {
	owner := tutil.NewIDAddr(t, 101)
	provider := tutil.NewIDAddr(t, 102)
	worker := tutil.NewIDAddr(t, 103)
	client := tutil.NewIDAddr(t, 104)
	mAddrs := &minerAddrs{owner, worker, provider}
	sectorStart := abi.ChainEpoch(1)
	sectorExpiry := abi.ChainEpoch(200)
	start := abi.ChainEpoch(10)
	end := abi.ChainEpoch(20)

	t.Run("verify deal and get deal weight for unverified deal proposal", func(t *testing.T) {
		rt, actor := basicMarketSetup(t, owner, provider, worker, client)
		dealId := actor.generateAndPublishDeal(rt, client, mAddrs, start, end)
		d := actor.getDealProposal(rt, dealId)

		resp := actor.verifyDealsForActivation(rt, provider, sectorStart, sectorExpiry, dealId)
		require.EqualValues(t, big.Zero(), resp.VerifiedDealWeight)
		require.EqualValues(t, market.DealWeight(d), resp.DealWeight)
	})

	t.Run("verify deal and get deal weight for verified deal proposal", func(t *testing.T) {
		rt, actor := basicMarketSetup(t, owner, provider, worker, client)
		deal := actor.generateDealAndAddFunds(rt, client, mAddrs, start, end)
		deal.VerifiedDeal = true
		dealIds := actor.publishDeals(rt, mAddrs, deal)

		resp := actor.verifyDealsForActivation(rt, provider, sectorStart, sectorExpiry, dealIds...)
		require.EqualValues(t, market.DealWeight(&deal), resp.VerifiedDealWeight)
		require.EqualValues(t, big.Zero(), resp.DealWeight)
	})

	t.Run("verification and weights for verified and unverified deals", func(T *testing.T) {
		rt, actor := basicMarketSetup(t, owner, provider, worker, client)

		vd1 := actor.generateDealAndAddFunds(rt, client, mAddrs, start, end)
		vd1.VerifiedDeal = true

		vd2 := actor.generateDealAndAddFunds(rt, client, mAddrs, start, end+1)
		vd2.VerifiedDeal = true

		d1 := actor.generateDealAndAddFunds(rt, client, mAddrs, start, end+2)
		d2 := actor.generateDealAndAddFunds(rt, client, mAddrs, start, end+3)

		dealIds := actor.publishDeals(rt, mAddrs, vd1, vd2, d1, d2)

		resp := actor.verifyDealsForActivation(rt, provider, sectorStart, sectorExpiry, dealIds...)

		verifiedWeight := big.Add(market.DealWeight(&vd1), market.DealWeight(&vd2))
		nvweight := big.Add(market.DealWeight(&d1), market.DealWeight(&d2))
		require.EqualValues(t, verifiedWeight, resp.VerifiedDealWeight)
		require.EqualValues(t, nvweight, resp.DealWeight)
	})

	t.Run("fail when caller is not a StorageMinerActor", func(t *testing.T) {
		rt, actor := basicMarketSetup(t, owner, provider, worker, client)
		dealId := actor.generateAndPublishDeal(rt, client, mAddrs, start, end)

		param := &market.VerifyDealsForActivationParams{DealIDs: []abi.DealID{dealId}, SectorStart: sectorStart, SectorExpiry: sectorExpiry}
		rt.SetCaller(worker, builtin.AccountActorCodeID)
		rt.ExpectValidateCallerType(builtin.StorageMinerActorCodeID)
		rt.ExpectAbort(exitcode.ErrForbidden, func() {
			rt.Call(actor.VerifyDealsForActivation, param)
		})
	})

	t.Run("fail when deal proposal is not found", func(t *testing.T) {
		rt, actor := basicMarketSetup(t, owner, provider, worker, client)
		param := &market.VerifyDealsForActivationParams{DealIDs: []abi.DealID{1}, SectorStart: sectorStart, SectorExpiry: sectorExpiry}
		rt.SetCaller(provider, builtin.StorageMinerActorCodeID)
		rt.ExpectValidateCallerType(builtin.StorageMinerActorCodeID)
		rt.ExpectAbort(exitcode.ErrIllegalState, func() {
			rt.Call(actor.VerifyDealsForActivation, param)
		})
	})

	t.Run("fail when caller is not the provider", func(t *testing.T) {
		rt, actor := basicMarketSetup(t, owner, provider, worker, client)
		dealId := actor.generateAndPublishDeal(rt, client, mAddrs, start, end)
		param := &market.VerifyDealsForActivationParams{DealIDs: []abi.DealID{dealId}, SectorStart: sectorStart, SectorExpiry: sectorExpiry}

		provider2 := tutil.NewIDAddr(t, 205)
		rt.SetCaller(provider2, builtin.StorageMinerActorCodeID)

		rt.ExpectValidateCallerType(builtin.StorageMinerActorCodeID)
		rt.ExpectAbort(exitcode.ErrIllegalState, func() {
			rt.Call(actor.VerifyDealsForActivation, param)
		})
	})

	t.Run("fail when sector start epoch is greater than proposal start epoch", func(t *testing.T) {
		rt, actor := basicMarketSetup(t, owner, provider, worker, client)
		dealId := actor.generateAndPublishDeal(rt, client, mAddrs, start, end)
		param := &market.VerifyDealsForActivationParams{DealIDs: []abi.DealID{dealId}, SectorStart: start + 1, SectorExpiry: sectorExpiry}

		rt.SetCaller(provider, builtin.StorageMinerActorCodeID)
		rt.ExpectValidateCallerType(builtin.StorageMinerActorCodeID)
		rt.ExpectAbort(exitcode.ErrIllegalState, func() {
			rt.Call(actor.VerifyDealsForActivation, param)
		})
	})

	t.Run("fail when deal end epoch is greater than sector expiration", func(t *testing.T) {
		rt, actor := basicMarketSetup(t, owner, provider, worker, client)
		dealId := actor.generateAndPublishDeal(rt, client, mAddrs, start, end)
		param := &market.VerifyDealsForActivationParams{DealIDs: []abi.DealID{dealId}, SectorStart: start, SectorExpiry: end - 1}

		rt.SetCaller(provider, builtin.StorageMinerActorCodeID)
		rt.ExpectValidateCallerType(builtin.StorageMinerActorCodeID)
		rt.ExpectAbort(exitcode.ErrIllegalState, func() {
			rt.Call(actor.VerifyDealsForActivation, param)
		})
	})
}

type marketActorTestHarness struct {
	market.Actor
	t testing.TB
}

func (h *marketActorTestHarness) constructAndVerify(rt *mock.Runtime) {
	rt.ExpectValidateCallerAddr(builtin.SystemActorAddr)
	ret := rt.Call(h.Constructor, nil)
	assert.Nil(h.t, ret)
	rt.Verify()
}

func (h *marketActorTestHarness) verifyDealsForActivation(rt *mock.Runtime, provider address.Address,
	sectorStart, sectorExpiry abi.ChainEpoch, dealIds ...abi.DealID) *market.VerifyDealsForActivationReturn {
	param := &market.VerifyDealsForActivationParams{DealIDs: dealIds, SectorStart: sectorStart, SectorExpiry: sectorExpiry}
	rt.ExpectValidateCallerType(builtin.StorageMinerActorCodeID)
	rt.SetCaller(provider, builtin.StorageMinerActorCodeID)

	ret := rt.Call(h.VerifyDealsForActivation, param)
	rt.Verify()

	val, ok := ret.(*market.VerifyDealsForActivationReturn)
	require.True(h.t, ok)
	require.NotNil(h.t, val)
	return val
}

type minerAddrs struct {
	owner    address.Address
	worker   address.Address
	provider address.Address
}

// addProviderFunds is a helper method to setup provider market funds
func (h *marketActorTestHarness) addProviderFunds(rt *mock.Runtime, amount abi.TokenAmount, minerAddrs *minerAddrs) {
	rt.SetReceived(amount)
	rt.SetAddressActorType(minerAddrs.provider, builtin.StorageMinerActorCodeID)
	rt.SetCaller(minerAddrs.owner, builtin.AccountActorCodeID)
	h.expectProviderControlAddressesAndValidateCaller(rt, minerAddrs.provider, minerAddrs.owner, minerAddrs.worker)

	rt.Call(h.AddBalance, &minerAddrs.provider)

	rt.Verify()

	rt.SetBalance(big.Add(rt.Balance(), amount))
}

// addParticipantFunds is a helper method to setup non-provider storage market participant funds
func (h *marketActorTestHarness) addParticipantFunds(rt *mock.Runtime, addr address.Address, amount abi.TokenAmount) {
	rt.SetReceived(amount)
	rt.SetCaller(addr, builtin.AccountActorCodeID)
	rt.ExpectValidateCallerType(builtin.CallerTypesSignable...)

	rt.Call(h.AddBalance, &addr)

	rt.Verify()

	rt.SetBalance(big.Add(rt.Balance(), amount))
}

func (h *marketActorTestHarness) expectProviderControlAddressesAndValidateCaller(rt *mock.Runtime, provider address.Address, owner address.Address, worker address.Address) {
	rt.ExpectValidateCallerAddr(owner, worker)

	expectRet := &miner.GetControlAddressesReturn{Owner: owner, Worker: worker}

	rt.ExpectSend(
		provider,
		builtin.MethodsMiner.ControlAddresses,
		nil,
		big.Zero(),
		expectRet,
		exitcode.Ok,
	)
}

func (h *marketActorTestHarness) withdrawProviderBalance(rt *mock.Runtime, withDrawAmt, expectedSend abi.TokenAmount, miner *minerAddrs) {
	rt.SetCaller(miner.worker, builtin.AccountActorCodeID)
	h.expectProviderControlAddressesAndValidateCaller(rt, miner.provider, miner.owner, miner.worker)

	params := market.WithdrawBalanceParams{
		ProviderOrClientAddress: miner.provider,
		Amount:                  withDrawAmt,
	}

	rt.ExpectSend(miner.owner, builtin.MethodSend, nil, expectedSend, nil, exitcode.Ok)
	rt.Call(h.WithdrawBalance, &params)
	rt.Verify()
}

func (h *marketActorTestHarness) withdrawClientBalance(rt *mock.Runtime, client address.Address, withDrawAmt, expectedSend abi.TokenAmount) {
	rt.SetCaller(client, builtin.AccountActorCodeID)
	rt.ExpectValidateCallerType(builtin.CallerTypesSignable...)
	rt.ExpectSend(client, builtin.MethodSend, nil, expectedSend, nil, exitcode.Ok)

	params := market.WithdrawBalanceParams{
		ProviderOrClientAddress: client,
		Amount:                  withDrawAmt,
	}

	rt.Call(h.WithdrawBalance, &params)
	rt.Verify()
}

<<<<<<< HEAD
func (h *marketActorTestHarness) cronTickNoChangeBalances(rt *mock.Runtime, client, provider address.Address) {
=======
func (h *marketActorTestHarness) cronTickNoChange(rt *mock.Runtime, client, provider address.Address) {
	var st market.State
	rt.GetState(&st)
	epochCid := st.DealOpsByEpoch

	// fetch current client and provider escrow balances
>>>>>>> 84de6c6a
	cLocked := h.getLockedBalance(rt, client)
	cEscrow := h.getEscrowBalance(rt, client)
	pLocked := h.getLockedBalance(rt, provider)
	pEscrow := h.getEscrowBalance(rt, provider)

	h.cronTick(rt)

	rt.GetState(&st)
	require.True(h.t, epochCid.Equals(st.DealOpsByEpoch))

	require.EqualValues(h.t, cEscrow, h.getEscrowBalance(rt, client))
	require.EqualValues(h.t, cLocked, h.getLockedBalance(rt, client))

	require.EqualValues(h.t, pEscrow, h.getEscrowBalance(rt, provider))
	require.EqualValues(h.t, pLocked, h.getLockedBalance(rt, provider))

}

func (h *marketActorTestHarness) cronTickAndAssertBalances(rt *mock.Runtime, client, provider address.Address,
	currentEpoch abi.ChainEpoch, dealId abi.DealID) (payment abi.TokenAmount, amountSlashed abi.TokenAmount) {
	// fetch current client and provider escrow balances
	cLocked := h.getLockedBalance(rt, client)
	cEscrow := h.getEscrowBalance(rt, client)
	pLocked := h.getLockedBalance(rt, provider)
	pEscrow := h.getEscrowBalance(rt, provider)
	amountSlashed = big.Zero()

	s := h.getDealState(rt, dealId)
	d := h.getDealProposal(rt, dealId)

	// end epoch for payment calc
	paymentEnd := d.EndEpoch
	if s.SlashEpoch != -1 {
		rt.ExpectSend(builtin.BurntFundsActorAddr, builtin.MethodSend, nil, d.ProviderCollateral, nil, exitcode.Ok)
		amountSlashed = d.ProviderCollateral

		if s.SlashEpoch < d.StartEpoch {
			paymentEnd = d.StartEpoch
		} else {
			paymentEnd = s.SlashEpoch
		}
	} else if currentEpoch < paymentEnd {
		paymentEnd = currentEpoch
	}

	// start epoch for payment calc
	paymentStart := d.StartEpoch
	if s.LastUpdatedEpoch != -1 {
		paymentStart = s.LastUpdatedEpoch
	}
	duration := paymentEnd - paymentStart
	payment = big.Mul(big.NewInt(int64(duration)), d.StoragePricePerEpoch)

	// expected updated amounts
	updatedClientEscrow := big.Sub(cEscrow, payment)
	updatedProviderEscrow := big.Add(pEscrow, payment)
	updatedProviderEscrow = big.Sub(updatedProviderEscrow, amountSlashed)
	updatedClientLocked := big.Sub(cLocked, payment)
	updatedProviderLocked := pLocked
	// if the deal has expired or been slashed, locked amount will be zero for provider and client.
	isDealExpired := paymentEnd == d.EndEpoch
	if isDealExpired || s.SlashEpoch != -1 {
		updatedClientLocked = big.Zero()
		updatedProviderLocked = big.Zero()
	}

	h.cronTick(rt)

	// zero balance accounts should be removed
	if updatedClientEscrow.Equals(big.Zero()) {
		h.assertAccountRemoved(rt, client)
	} else {
		require.EqualValues(h.t, updatedClientEscrow, h.getEscrowBalance(rt, client))
		require.EqualValues(h.t, updatedClientLocked, h.getLockedBalance(rt, client))
	}

	if updatedProviderEscrow.Equals(big.Zero()) {
		h.assertAccountRemoved(rt, provider)
	} else {
		require.Equal(h.t, updatedProviderLocked, h.getLockedBalance(rt, provider))
		require.Equal(h.t, updatedProviderEscrow.Int64(), h.getEscrowBalance(rt, provider).Int64())
	}

	return
}

func (h *marketActorTestHarness) cronTick(rt *mock.Runtime) {
	rt.ExpectValidateCallerAddr(builtin.CronActorAddr)
	rt.SetCaller(builtin.CronActorAddr, builtin.CronActorCodeID)
	param := adt.EmptyValue{}
	rt.Call(h.CronTick, &param)
	rt.Verify()
}

func (h *marketActorTestHarness) publishDeals(rt *mock.Runtime, minerAddrs *minerAddrs, deals ...market.DealProposal) []abi.DealID {
	rt.SetCaller(minerAddrs.worker, builtin.AccountActorCodeID)
	rt.ExpectValidateCallerType(builtin.CallerTypesSignable...)
	rt.ExpectSend(
		minerAddrs.provider,
		builtin.MethodsMiner.ControlAddresses,
		nil,
		big.Zero(),
		&miner.GetControlAddressesReturn{Owner: minerAddrs.owner, Worker: minerAddrs.worker},
		exitcode.Ok,
	)

	var params market.PublishStorageDealsParams

	for _, deal := range deals {
		//  create a client proposal with a valid signature
		buf := bytes.Buffer{}
		require.NoError(h.t, deal.MarshalCBOR(&buf), "failed to marshal deal proposal")
		sig := crypto.Signature{Type: crypto.SigTypeBLS, Data: []byte("does not matter")}
		clientProposal := market.ClientDealProposal{deal, sig}
		params.Deals = append(params.Deals, clientProposal)

		// expect a call to verify the above signature
		rt.ExpectVerifySignature(sig, deal.Client, buf.Bytes(), nil)
		if deal.VerifiedDeal {
			param := &verifreg.UseBytesParams{
				Address:  deal.Client,
				DealSize: big.NewIntUnsigned(uint64(deal.PieceSize)),
			}

			rt.ExpectSend(builtin.VerifiedRegistryActorAddr, builtin.MethodsVerifiedRegistry.UseBytes, param, abi.NewTokenAmount(0), nil, exitcode.Ok)
		}
	}

	ret := rt.Call(h.PublishStorageDeals, &params)
	rt.Verify()

	resp, ok := ret.(*market.PublishStorageDealsReturn)
	require.True(h.t, ok, "unexpected type returned from call to PublishStorageDeals")
	require.Len(h.t, resp.IDs, len(deals))

	// assert state after publishing the deals
	dealIds := resp.IDs
	for i, deaId := range dealIds {
		expected := deals[i]
		p := h.getDealProposal(rt, deaId)

		require.Equal(h.t, expected.StartEpoch, p.StartEpoch)
		require.Equal(h.t, expected.EndEpoch, p.EndEpoch)
		require.Equal(h.t, expected.PieceCID, p.PieceCID)
		require.Equal(h.t, expected.PieceSize, p.PieceSize)
		require.Equal(h.t, expected.Client, p.Client)
		require.Equal(h.t, expected.Provider, p.Provider)
		require.Equal(h.t, expected.Label, p.Label)
		require.Equal(h.t, expected.VerifiedDeal, p.VerifiedDeal)
		require.Equal(h.t, expected.StoragePricePerEpoch, p.StoragePricePerEpoch)
		require.Equal(h.t, expected.ClientCollateral, p.ClientCollateral)
		require.Equal(h.t, expected.ProviderCollateral, p.ProviderCollateral)
	}

	return resp.IDs
}

func (h *marketActorTestHarness) assertDealsNotActivated(rt *mock.Runtime, epoch abi.ChainEpoch, dealIDs ...abi.DealID) {
	var st market.State
	rt.GetState(&st)

	states, err := market.AsDealStateArray(adt.AsStore(rt), st.States)
	require.NoError(h.t, err)

	for _, d := range dealIDs {
		_, found, err := states.Get(d)
		require.NoError(h.t, err)
		require.False(h.t, found)
	}
}

func (h *marketActorTestHarness) activateDeals(rt *mock.Runtime, sectorExpiry abi.ChainEpoch, provider address.Address, currentEpoch abi.ChainEpoch, dealIDs ...abi.DealID) {
	rt.SetCaller(provider, builtin.StorageMinerActorCodeID)
	rt.ExpectValidateCallerType(builtin.StorageMinerActorCodeID)

	params := &market.ActivateDealsParams{DealIDs: dealIDs, SectorExpiry: sectorExpiry}

	ret := rt.Call(h.ActivateDeals, params)
	rt.Verify()

	require.Nil(h.t, ret)

	for _, d := range dealIDs {
		s := h.getDealState(rt, d)
		require.EqualValues(h.t, currentEpoch, s.SectorStartEpoch)
	}
}

func (h *marketActorTestHarness) getDealProposal(rt *mock.Runtime, dealID abi.DealID) *market.DealProposal {
	var st market.State
	rt.GetState(&st)

	deals, err := market.AsDealProposalArray(adt.AsStore(rt), st.Proposals)
	require.NoError(h.t, err)

	d, found, err := deals.Get(dealID)
	require.NoError(h.t, err)
	require.True(h.t, found)
	require.NotNil(h.t, d)

	return d
}

func (h *marketActorTestHarness) assertAccountRemoved(rt *mock.Runtime, addr address.Address) {
	var st market.State
	rt.GetState(&st)

	et, err := adt.AsBalanceTable(adt.AsStore(rt), st.EscrowTable)
	require.NoError(h.t, err)

	_, f, err := et.Get(addr)
	require.NoError(h.t, err)
	require.False(h.t, f)

	lt, err := adt.AsBalanceTable(adt.AsStore(rt), st.LockedTable)
	require.NoError(h.t, err)
	_, f, err = lt.Get(addr)
	require.NoError(h.t, err)
	require.False(h.t, f)
}

func (h *marketActorTestHarness) getEscrowBalance(rt *mock.Runtime, addr address.Address) abi.TokenAmount {
	var st market.State
	rt.GetState(&st)

	et, err := adt.AsBalanceTable(adt.AsStore(rt), st.EscrowTable)
	require.NoError(h.t, err)

	bal, f, err := et.Get(addr)
	require.NoError(h.t, err)
	require.True(h.t, f)

	return bal
}

func (h *marketActorTestHarness) getLockedBalance(rt *mock.Runtime, addr address.Address) abi.TokenAmount {
	var st market.State
	rt.GetState(&st)

	lt, err := adt.AsBalanceTable(adt.AsStore(rt), st.LockedTable)
	require.NoError(h.t, err)

	bal, f, err := lt.Get(addr)
	require.NoError(h.t, err)
	require.True(h.t, f)

	return bal
}

func (h *marketActorTestHarness) getDealState(rt *mock.Runtime, dealID abi.DealID) *market.DealState {
	var st market.State
	rt.GetState(&st)

	states, err := market.AsDealStateArray(adt.AsStore(rt), st.States)
	require.NoError(h.t, err)

	s, found, err := states.Get(dealID)
	require.NoError(h.t, err)
	require.True(h.t, found)
	require.NotNil(h.t, s)

	return s
}

func (h *marketActorTestHarness) assertLockedFundStates(rt *mock.Runtime, storageFee, providerCollateral, clientCollateral abi.TokenAmount) {
	var st market.State
	rt.GetState(&st)

	require.Equal(h.t, clientCollateral, st.TotalClientLockedCollateral)
	require.Equal(h.t, providerCollateral, st.TotalProviderLockedCollateral)
	require.Equal(h.t, storageFee, st.TotalClientStorageFee)
}

func (h *marketActorTestHarness) assertDealDeleted(rt *mock.Runtime, dealId abi.DealID, p *market.DealProposal) {
	var st market.State
	rt.GetState(&st)

	proposals, err := market.AsDealProposalArray(adt.AsStore(rt), st.Proposals)
	require.NoError(h.t, err)
	_, found, err := proposals.Get(dealId)
	require.NoError(h.t, err)
	require.False(h.t, found)

	states, err := market.AsDealStateArray(adt.AsStore(rt), st.States)
	require.NoError(h.t, err)
	_, found, err = states.Get(dealId)
	require.NoError(h.t, err)
	require.False(h.t, found)

	pcid, err := p.Cid()
	require.NoError(h.t, err)
	pending, err := adt.AsMap(adt.AsStore(rt), st.PendingProposals)
	require.NoError(h.t, err)
	found, err = pending.Get(adt.CidKey(pcid), nil)
	require.NoError(h.t, err)
	require.False(h.t, found)
}

func (h *marketActorTestHarness) assertDealsTerminated(rt *mock.Runtime, epoch abi.ChainEpoch, dealIds ...abi.DealID) {
	for _, d := range dealIds {
		s := h.getDealState(rt, d)
		require.EqualValues(h.t, epoch, s.SlashEpoch)
	}
}

func (h *marketActorTestHarness) assertDeaslNotTerminated(rt *mock.Runtime, dealIds ...abi.DealID) {
	for _, d := range dealIds {
		s := h.getDealState(rt, d)
		require.EqualValues(h.t, abi.ChainEpoch(-1), s.SlashEpoch)
	}
}

func (h *marketActorTestHarness) terminateDeals(rt *mock.Runtime, minerAddr address.Address, dealIds ...abi.DealID) {
	rt.SetCaller(minerAddr, builtin.StorageMinerActorCodeID)
	rt.ExpectValidateCallerType(builtin.StorageMinerActorCodeID)

	params := mkTerminateDealParams(rt.Epoch(), dealIds...)

	ret := rt.Call(h.OnMinerSectorsTerminate, params)
	rt.Verify()
	require.Nil(h.t, ret)
}

func (h *marketActorTestHarness) publishAndActivateDeal(rt *mock.Runtime, client address.Address, minerAddrs *minerAddrs,
	startEpoch, endEpoch, currentEpoch, sectorExpiry abi.ChainEpoch) abi.DealID {
	deal := h.generateDealAndAddFunds(rt, client, minerAddrs, startEpoch, endEpoch)
	dealIds := h.publishDeals(rt, minerAddrs, deal)
	h.activateDeals(rt, sectorExpiry, minerAddrs.provider, currentEpoch, dealIds[0])
	return dealIds[0]
}

func (h *marketActorTestHarness) updateLastUpdated(rt *mock.Runtime, dealId abi.DealID, newLastUpdated abi.ChainEpoch) {
	var st market.State

	rt.Transaction(&st, func() interface{} {
		states, err := market.AsDealStateArray(adt.AsStore(rt), st.States)
		require.NoError(h.t, err)
		s, found, err := states.Get(dealId)
		require.True(h.t, found)
		require.NoError(h.t, err)
		require.NotNil(h.t, s)

		require.NoError(h.t, states.Set(dealId, &market.DealState{s.SectorStartEpoch, newLastUpdated, s.SlashEpoch}))
		st.States, err = states.Root()
		require.NoError(h.t, err)
		return nil
	})
}

func (h *marketActorTestHarness) deleteDealProposal(rt *mock.Runtime, dealId abi.DealID) {
	var st market.State

	rt.Transaction(&st, func() interface{} {
		deals, err := market.AsDealProposalArray(adt.AsStore(rt), st.Proposals)
		require.NoError(h.t, err)
		require.NoError(h.t, deals.Delete(uint64(dealId)))
		st.Proposals, err = deals.Root()
		require.NoError(h.t, err)
		return nil
	})
}

func (h *marketActorTestHarness) generateAndPublishDeal(rt *mock.Runtime, client address.Address, minerAddrs *minerAddrs,
	startEpoch, endEpoch abi.ChainEpoch) abi.DealID {
	deal := h.generateDealAndAddFunds(rt, client, minerAddrs, startEpoch, endEpoch)
	dealIds := h.publishDeals(rt, minerAddrs, deal)
	return dealIds[0]
}

func (h *marketActorTestHarness) generateDealAndAddFunds(rt *mock.Runtime, client address.Address, minerAddrs *minerAddrs,
	startEpoch, endEpoch abi.ChainEpoch) market.DealProposal {
	deal4 := generateDealProposal(client, minerAddrs.provider, startEpoch, endEpoch)
	h.addProviderFunds(rt, deal4.ProviderCollateral, minerAddrs)
	h.addParticipantFunds(rt, client, deal4.ClientBalanceRequirement())

	return deal4
}

func generateDealProposal(client, provider address.Address, startEpoch, endEpoch abi.ChainEpoch) market.DealProposal {
	pieceCid := tutil.MakeCID("1", &market.PieceCIDPrefix)
	pieceSize := abi.PaddedPieceSize(2048)
	storagePerEpoch := big.NewInt(10)
	clientCollateral := big.NewInt(10)
	providerCollateral := big.NewInt(10)

	return market.DealProposal{pieceCid, pieceSize, false, client, provider, "label", startEpoch,
		endEpoch, storagePerEpoch, providerCollateral, clientCollateral}
}

func basicMarketSetup(t *testing.T, owner, provider, worker, client address.Address) (*mock.Runtime, *marketActorTestHarness) {
	builder := mock.NewBuilder(context.Background(), builtin.StorageMarketActorAddr).
		WithCaller(builtin.SystemActorAddr, builtin.InitActorCodeID).
		WithActorType(owner, builtin.AccountActorCodeID).
		WithActorType(worker, builtin.AccountActorCodeID).
		WithActorType(provider, builtin.StorageMinerActorCodeID).
		WithActorType(client, builtin.AccountActorCodeID)

	rt := builder.Build(t)

	actor := marketActorTestHarness{t: t}
	actor.constructAndVerify(rt)

	return rt, &actor
}

func mkPublishStorageParams(proposals ...market.DealProposal) *market.PublishStorageDealsParams {
	m := &market.PublishStorageDealsParams{}
	for _, p := range proposals {
		m.Deals = append(m.Deals, market.ClientDealProposal{Proposal: p})
	}
	return m
}

func mkActivateDealParams(sectorExpiry abi.ChainEpoch, dealIds ...abi.DealID) *market.ActivateDealsParams {
	return &market.ActivateDealsParams{SectorExpiry: sectorExpiry, DealIDs: dealIds}
}

func mkTerminateDealParams(epoch abi.ChainEpoch, dealIds ...abi.DealID) *market.OnMinerSectorsTerminateParams {
	return &market.OnMinerSectorsTerminateParams{Epoch: epoch, DealIDs: dealIds}
}<|MERGE_RESOLUTION|>--- conflicted
+++ resolved
@@ -1376,21 +1376,15 @@
 		rt.ExpectSend(builtin.BurntFundsActorAddr, builtin.MethodSend, nil, expectedBurn, nil, exitcode.Ok)
 		actor.cronTick(rt)
 
-<<<<<<< HEAD
-		actor.assertDealDeleted(rt, dealIds[0])
-		actor.assertDealDeleted(rt, dealIds[1])
-		actor.assertDealDeleted(rt, dealIds[2])
-
-		// provider account should be deleted as balance will be zero
-		actor.assertAccountRemoved(rt, provider)
-=======
-		// a second cron tick for the same epoch should not change anything
-		actor.cronTickNoChange(rt, client, provider)
-
 		actor.assertDealDeleted(rt, dealIds[0], &deal1)
 		actor.assertDealDeleted(rt, dealIds[1], &deal2)
 		actor.assertDealDeleted(rt, dealIds[2], &deal3)
->>>>>>> 84de6c6a
+
+		// provider account should be deleted as balance will be zero
+		actor.assertAccountRemoved(rt, provider)
+		actor.assertDealDeleted(rt, dealIds[0], &deal1)
+		actor.assertDealDeleted(rt, dealIds[1], &deal2)
+		actor.assertDealDeleted(rt, dealIds[2], &deal3)
 	})
 }
 
@@ -1648,7 +1642,6 @@
 					require.EqualValues(t, d.ProviderCollateral, slashed)
 					actor.assertDealDeleted(rt, dealId, d)
 
-<<<<<<< HEAD
 					// if there has been no payment, provider will have zero balance and hence should be slashed
 					if tc.payment.Equals(big.Zero()) {
 						actor.assertAccountRemoved(rt, provider)
@@ -1660,13 +1653,8 @@
 						require.EqualValues(t, cLocked, actor.getLockedBalance(rt, client))
 					} else {
 						// running cron tick again dosen't do anything
-						actor.cronTickNoChangeBalances(rt, client, provider)
+						actor.cronTickNoChange(rt, client, provider)
 					}
-
-=======
-					// running cron tick again dosen't do anything
-					actor.cronTickNoChange(rt, client, provider)
->>>>>>> 84de6c6a
 				} else {
 					rt.ExpectAssertionFailure(tc.assertionMsg, func() {
 						rt.ExpectValidateCallerAddr(builtin.CronActorAddr)
@@ -2160,16 +2148,12 @@
 	rt.Verify()
 }
 
-<<<<<<< HEAD
-func (h *marketActorTestHarness) cronTickNoChangeBalances(rt *mock.Runtime, client, provider address.Address) {
-=======
 func (h *marketActorTestHarness) cronTickNoChange(rt *mock.Runtime, client, provider address.Address) {
 	var st market.State
 	rt.GetState(&st)
 	epochCid := st.DealOpsByEpoch
 
 	// fetch current client and provider escrow balances
->>>>>>> 84de6c6a
 	cLocked := h.getLockedBalance(rt, client)
 	cEscrow := h.getEscrowBalance(rt, client)
 	pLocked := h.getLockedBalance(rt, provider)
