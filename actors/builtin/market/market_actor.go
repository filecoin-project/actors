package market

import (
	"fmt"
	"sort"

	addr "github.com/filecoin-project/go-address"
	cbg "github.com/whyrusleeping/cbor-gen"
	xerrors "golang.org/x/xerrors"

	abi "github.com/filecoin-project/specs-actors/actors/abi"
	big "github.com/filecoin-project/specs-actors/actors/abi/big"
	builtin "github.com/filecoin-project/specs-actors/actors/builtin"
	verifreg "github.com/filecoin-project/specs-actors/actors/builtin/verifreg"
	vmr "github.com/filecoin-project/specs-actors/actors/runtime"
	exitcode "github.com/filecoin-project/specs-actors/actors/runtime/exitcode"
	. "github.com/filecoin-project/specs-actors/actors/util"
	"github.com/filecoin-project/specs-actors/actors/util/adt"
)

type Actor struct{}

type Runtime = vmr.Runtime

func (a Actor) Exports() []interface{} {
	return []interface{}{
		builtin.MethodConstructor: a.Constructor,
		2:                         a.AddBalance,
		3:                         a.WithdrawBalance,
		4:                         a.PublishStorageDeals,
		5:                         a.VerifyDealsForActivation,
		6:                         a.ActivateDeals,
		7:                         a.OnMinerSectorsTerminate,
		8:                         a.ComputeDataCommitment,
		9:                         a.CronTick,
	}
}

var _ abi.Invokee = Actor{}

////////////////////////////////////////////////////////////////////////////////
// Actor methods
////////////////////////////////////////////////////////////////////////////////

func (a Actor) Constructor(rt Runtime, _ *adt.EmptyValue) *adt.EmptyValue {
	rt.ValidateImmediateCallerIs(builtin.SystemActorAddr)

	emptyArray, err := adt.MakeEmptyArray(adt.AsStore(rt)).Root()
	if err != nil {
		rt.Abortf(exitcode.ErrIllegalState, "failed to create storage market state: %v", err)
	}

	emptyMap, err := adt.MakeEmptyMap(adt.AsStore(rt)).Root()
	if err != nil {
		rt.Abortf(exitcode.ErrIllegalState, "failed to create storage market state: %v", err)
	}

	emptyMSet, err := MakeEmptySetMultimap(adt.AsStore(rt)).Root()
	if err != nil {
		rt.Abortf(exitcode.ErrIllegalState, "failed to create storage market state: %v", err)
	}

	st := ConstructState(emptyArray, emptyMap, emptyMSet)
	rt.State().Create(st)
	return nil
}

type WithdrawBalanceParams struct {
	ProviderOrClientAddress addr.Address
	Amount                  abi.TokenAmount
}

// Attempt to withdraw the specified amount from the balance held in escrow.
// If less than the specified amount is available, yields the entire available balance.
func (a Actor) WithdrawBalance(rt Runtime, params *WithdrawBalanceParams) *adt.EmptyValue {
	if params.Amount.LessThan(big.Zero()) {
		rt.Abortf(exitcode.ErrIllegalArgument, "negative amount %v", params.Amount)
	}

	nominal, recipient := escrowAddress(rt, params.ProviderOrClientAddress)

	amountExtracted := abi.NewTokenAmount(0)
	var st State
	rt.State().Transaction(&st, func() interface{} {
		// The withdrawable amount might be slightly less than nominal
		// depending on whether or not all relevant entries have been processed
		// by cron

		minBalance := st.GetLockedBalance(rt, nominal)

		et, err := adt.AsBalanceTable(adt.AsStore(rt), st.EscrowTable)
		if err != nil {
			rt.Abortf(exitcode.ErrIllegalState, "load escrow table: %v", err)
		}
		ex, err := et.SubtractWithMinimum(nominal, params.Amount, minBalance)
		if err != nil {
			rt.Abortf(exitcode.ErrIllegalState, "subtract form escrow table: %v", err)
		}

		etc, err := et.Root()
		if err != nil {
			rt.Abortf(exitcode.ErrIllegalState, "failed to flush escrow table: %w", err)
		}
		st.EscrowTable = etc
		amountExtracted = ex
		return nil
	})

	_, code := rt.Send(recipient, builtin.MethodSend, nil, amountExtracted)
	builtin.RequireSuccess(rt, code, "failed to send funds")
	return nil
}

// Deposits the received value into the balance held in escrow.
func (a Actor) AddBalance(rt Runtime, providerOrClientAddress *addr.Address) *adt.EmptyValue {
	msgValue := rt.Message().ValueReceived()

	nominal, _ := escrowAddress(rt, *providerOrClientAddress)

	var st State
	rt.State().Transaction(&st, func() interface{} {

		err := st.AddEscrowBalance(adt.AsStore(rt), nominal, msgValue)
		if err != nil {
			rt.Abortf(exitcode.ErrIllegalState, "adding to escrow table: %v", err)
		}

		// ensure there is an entry in the locked table
		err = st.AddLockedBalance(adt.AsStore(rt), nominal, big.Zero())
		if err != nil {
			rt.Abortf(exitcode.ErrIllegalArgument, "adding to locked table: %v", err)
		}

		return nil
	})
	return nil
}

type PublishStorageDealsParams struct {
	Deals []ClientDealProposal
}

type PublishStorageDealsReturn struct {
	IDs []abi.DealID
}

// Publish a new set of storage deals (not yet included in a sector).
func (a Actor) PublishStorageDeals(rt Runtime, params *PublishStorageDealsParams) *PublishStorageDealsReturn {

	// Deal message must have a From field identical to the provider of all the deals.
	// This allows us to retain and verify only the client's signature in each deal proposal itself.
	rt.ValidateImmediateCallerType(builtin.CallerTypesSignable...)
	if len(params.Deals) == 0 {
		rt.Abortf(exitcode.ErrIllegalArgument, "empty deals parameter")
	}

	// All deals should have the same provider so get worker once
	providerRaw := params.Deals[0].Proposal.Provider
	provider, ok := rt.ResolveAddress(providerRaw)
	if !ok {
		rt.Abortf(exitcode.ErrNotFound, "failed to resolve provider address %v", providerRaw)
	}

	_, worker := builtin.RequestMinerControlAddrs(rt, provider)
	if worker != rt.Message().Caller() {
		rt.Abortf(exitcode.ErrForbidden, "caller is not provider %v", provider)
	}

	for _, deal := range params.Deals {
		// Check VerifiedClient allowed cap and deduct PieceSize from cap.
		// Either the DealSize is within the available DataCap of the VerifiedClient
		// or this message will fail. We do not allow a deal that is partially verified.
		if deal.Proposal.VerifiedDeal {
			_, code := rt.Send(
				builtin.VerifiedRegistryActorAddr,
				builtin.MethodsVerifiedRegistry.UseBytes,
				&verifreg.UseBytesParams{
					Address:  deal.Proposal.Client,
					DealSize: big.NewIntUnsigned(uint64(deal.Proposal.PieceSize)),
				},
				abi.NewTokenAmount(0),
			)
			builtin.RequireSuccess(rt, code, "failed to add verified deal for client: %v", deal.Proposal.Client)
		}
	}

	var newDealIds []abi.DealID
	var st State
	rt.State().Transaction(&st, func() interface{} {
		proposals, err := AsDealProposalArray(adt.AsStore(rt), st.Proposals)
		if err != nil {
			rt.Abortf(exitcode.ErrIllegalState, "failed to load proposals array: %s", err)
		}

		pending, err := adt.AsMap(adt.AsStore(rt), st.PendingProposals)
		builtin.RequireNoErr(rt, err, exitcode.ErrIllegalState, "failed to load pending proposals map: %s", err)

		dealOps, err := AsSetMultimap(adt.AsStore(rt), st.DealOpsByEpoch)
		if err != nil {
			rt.Abortf(exitcode.ErrIllegalState, "failed to load deal ids set: %s", err)
		}

		// All storage proposals will be added in an atomic transaction; this operation will be unrolled if any of them fails.
		for di, deal := range params.Deals {
			validateDeal(rt, deal)

			if deal.Proposal.Provider != provider && deal.Proposal.Provider != providerRaw {
				rt.Abortf(exitcode.ErrIllegalArgument, "cannot publish deals from different providers at the same time")
			}

			client, ok := rt.ResolveAddress(deal.Proposal.Client)
			if !ok {
				rt.Abortf(exitcode.ErrNotFound, "failed to resolve client address %v", deal.Proposal.Client)
			}
			// Normalise provider and client addresses in the proposal stored on chain (after signature verification).
			deal.Proposal.Provider = provider
			deal.Proposal.Client = client

			st.lockBalanceOrAbort(rt, client, deal.Proposal.ClientCollateral, ClientCollateral)
			st.lockBalanceOrAbort(rt, client, deal.Proposal.TotalStorageFee(), ClientStorageFee)
			st.lockBalanceOrAbort(rt, provider, deal.Proposal.ProviderCollateral, ProviderCollateral)

			id := st.generateStorageDealID()

			pcid, err := deal.Proposal.Cid()
			if err != nil {
				rt.Abortf(exitcode.ErrIllegalArgument, "failed to take cid of proposal %d: %s", di, err)
			}

			has, err := pending.Get(adt.CidKey(pcid), nil)
			if err != nil {
				rt.Abortf(exitcode.ErrIllegalState, "failed to check for existence of deal proposal: %v", err)
			}

			if has {
				rt.Abortf(exitcode.ErrIllegalArgument, "cannot publish duplicate deals")
			}

			if err := pending.Put(adt.CidKey(pcid), &deal.Proposal); err != nil {
				rt.Abortf(exitcode.ErrIllegalState, "set deal in pending: %v", err)
			}

			if err := proposals.Set(id, &deal.Proposal); err != nil {
				rt.Abortf(exitcode.ErrIllegalState, "set deal: %v", err)
			}

			if err := dealOps.Put(deal.Proposal.StartEpoch, id); err != nil {
				rt.Abortf(exitcode.ErrIllegalState, "set deal in ops set: %v", err)
			}

			newDealIds = append(newDealIds, id)
		}
		pendc, err := pending.Root()
		if err != nil {
			rt.Abortf(exitcode.ErrIllegalState, "failed to flush pending proposal set: %w", err)
		}
		st.PendingProposals = pendc

		propc, err := proposals.Root()
		if err != nil {
			rt.Abortf(exitcode.ErrIllegalState, "failed to flush proposal set: %w", err)
		}
		st.Proposals = propc

		dipc, err := dealOps.Root()
		if err != nil {
			rt.Abortf(exitcode.ErrIllegalState, "failed to flush deal ids map: %w", err)
		}

		st.DealOpsByEpoch = dipc
		return nil
	})

	return &PublishStorageDealsReturn{newDealIds}
}

type VerifyDealsForActivationParams struct {
	DealIDs      []abi.DealID
	SectorExpiry abi.ChainEpoch
	SectorStart  abi.ChainEpoch
}

type VerifyDealsForActivationReturn struct {
	DealWeight         abi.DealWeight
	VerifiedDealWeight abi.DealWeight
}

// Verify that a given set of storage deals is valid for a sector currently being PreCommitted
// and return DealWeight of the set of storage deals given.
// The weight is defined as the sum, over all deals in the set, of the product of deal size and duration.
func (A Actor) VerifyDealsForActivation(rt Runtime, params *VerifyDealsForActivationParams) *VerifyDealsForActivationReturn {
	rt.ValidateImmediateCallerType(builtin.StorageMinerActorCodeID)
	minerAddr := rt.Message().Caller()

	var st State
	rt.State().Readonly(&st)
	store := adt.AsStore(rt)

	dealWeight, verifiedWeight, err := ValidateDealsForActivation(&st, store, params.DealIDs, minerAddr, params.SectorExpiry, params.SectorStart)
	builtin.RequireNoErr(rt, err, exitcode.ErrIllegalState, "failed to validate proposals for activation")

	return &VerifyDealsForActivationReturn{
		DealWeight:         dealWeight,
		VerifiedDealWeight: verifiedWeight,
	}
}

type ActivateDealsParams struct {
	DealIDs      []abi.DealID
	SectorExpiry abi.ChainEpoch
}

// Verify that a given set of storage deals is valid for a sector currently being ProveCommitted,
// update the market's internal state accordingly.
func (a Actor) ActivateDeals(rt Runtime, params *ActivateDealsParams) *adt.EmptyValue {
	rt.ValidateImmediateCallerType(builtin.StorageMinerActorCodeID)
	minerAddr := rt.Message().Caller()
	currEpoch := rt.CurrEpoch()

	var st State
	store := adt.AsStore(rt)

	// Update deal states.
	rt.State().Transaction(&st, func() interface{} {
		_, _, err := ValidateDealsForActivation(&st, store, params.DealIDs, minerAddr, params.SectorExpiry, currEpoch)
		builtin.RequireNoErr(rt, err, exitcode.ErrIllegalState, "failed to validate proposals for activation")

		states, err := AsDealStateArray(store, st.States)
		builtin.RequireNoErr(rt, err, exitcode.ErrIllegalState, "failed to load deal states")

		pending, err := adt.AsMap(adt.AsStore(rt), st.PendingProposals)
		builtin.RequireNoErr(rt, err, exitcode.ErrIllegalState, "load pending %v", err)

		proposals, err := AsDealProposalArray(adt.AsStore(rt), st.Proposals)
		builtin.RequireNoErr(rt, err, exitcode.ErrIllegalState, "load proposals %v", err)

		for _, dealID := range params.DealIDs {
			// This construction could be replaced with a single "update deal state" state method, possibly batched
			// over all deal ids at once.
			_, found, err := states.Get(dealID)
			builtin.RequireNoErr(rt, err, exitcode.ErrIllegalState, "failed to get state for dealId %d", dealID)
			if found {
				rt.Abortf(exitcode.ErrIllegalArgument, "deal %d already included in another sector", dealID)
			}

			proposal, found, err := proposals.Get(dealID)
			builtin.RequireNoErr(rt, err, exitcode.ErrIllegalState, "failed to load proposal for dealId %d", dealID)
			if !found {
				rt.Abortf(exitcode.ErrNotFound, "dealId %d not found", dealID)
			}

			propc, err := proposal.Cid()
			if err != nil {
				rt.Abortf(exitcode.ErrIllegalState, "get proposal cid %v", err)
			}

			has, err := pending.Get(adt.CidKey(propc), nil)
			if err != nil {
				rt.Abortf(exitcode.ErrIllegalState, "no pending proposal for  %v", err)
			}

			if !has {
				rt.Abortf(exitcode.ErrIllegalState, "tried to active deal that was not in the pending set (%s)", propc)
			}

			err = states.Set(dealID, &DealState{
				SectorStartEpoch: currEpoch,
				LastUpdatedEpoch: epochUndefined,
				SlashEpoch:       epochUndefined,
			})
			builtin.RequireNoErr(rt, err, exitcode.ErrIllegalState, "failed to set deal state %d", dealID)
		}

		st.States, err = states.Root()
		builtin.RequireNoErr(rt, err, exitcode.ErrIllegalState, "failed to flush deal states")
		return nil
	})

	return nil
}

type ComputeDataCommitmentParams struct {
	DealIDs    []abi.DealID
	SectorType abi.RegisteredSealProof
}

func (a Actor) ComputeDataCommitment(rt Runtime, params *ComputeDataCommitmentParams) *cbg.CborCid {
	rt.ValidateImmediateCallerType(builtin.StorageMinerActorCodeID)

	pieces := make([]abi.PieceInfo, 0)
	var st State
	rt.State().Transaction(&st, func() interface{} {
		for _, dealID := range params.DealIDs {
			deal := st.mustGetDeal(rt, dealID)
			pieces = append(pieces, abi.PieceInfo{
				PieceCID: deal.PieceCID,
				Size:     deal.PieceSize,
			})
		}
		return nil
	})

	commd, err := rt.Syscalls().ComputeUnsealedSectorCID(params.SectorType, pieces)
	if err != nil {
		rt.Abortf(exitcode.ErrIllegalArgument, "failed to compute unsealed sector CID: %s", err)
	}

	return (*cbg.CborCid)(&commd)
}

type OnMinerSectorsTerminateParams struct {
	DealIDs []abi.DealID
}

// Terminate a set of deals in response to their containing sector being terminated.
// Slash provider collateral, refund client collateral, and refund partial unpaid escrow
// amount to client.
func (a Actor) OnMinerSectorsTerminate(rt Runtime, params *OnMinerSectorsTerminateParams) *adt.EmptyValue {
	rt.ValidateImmediateCallerType(builtin.StorageMinerActorCodeID)
	minerAddr := rt.Message().Caller()

	var st State
	rt.State().Transaction(&st, func() interface{} {
		proposals, err := AsDealProposalArray(adt.AsStore(rt), st.Proposals)
		if err != nil {
			rt.Abortf(exitcode.ErrIllegalState, "load proposals: %v", err)
		}

		states, err := AsDealStateArray(adt.AsStore(rt), st.States)
		if err != nil {
			rt.Abortf(exitcode.ErrIllegalState, "load states: %v", err)
		}

		for _, dealID := range params.DealIDs {
			deal, found, err := proposals.Get(dealID)
			if err != nil {
				rt.Abortf(exitcode.ErrIllegalState, "get deal: %v", err)
			}
			// deal could have terminated and hence deleted before the sector is terminated.
			// we should simply continue instead of aborting execution here if a deal is not found.
			if !found {
				continue
			}

			AssertMsg(deal.Provider == minerAddr, "caller is not the provider of the deal")

			// do not slash expired deals
			if deal.EndEpoch <= rt.CurrEpoch() {
				continue
			}

			state, found, err := states.Get(dealID)
			if err != nil {
				rt.Abortf(exitcode.ErrIllegalState, "get deal: %v", err)
			}
			if !found {
				rt.Abortf(exitcode.ErrIllegalArgument, "no state found for deal in sector being terminated")
			}

			// if a deal is already slashed, we don't need to do anything here.
			if state.SlashEpoch != epochUndefined {
				continue
			}

			// mark the deal for slashing here.
			// actual releasing of locked funds for the client and slashing of provider collateral happens in CronTick.
			state.SlashEpoch = rt.CurrEpoch()

			if err := states.Set(dealID, state); err != nil {
				rt.Abortf(exitcode.ErrIllegalState, "set deal: %v", err)
			}
		}

		st.States, err = states.Root()
		if err != nil {
			rt.Abortf(exitcode.ErrIllegalState, "failed to flush states: %s", err)
		}
		return nil
	})
	return nil
}

func (a Actor) CronTick(rt Runtime, params *adt.EmptyValue) *adt.EmptyValue {
	rt.ValidateImmediateCallerIs(builtin.CronActorAddr)
	amountSlashed := big.Zero()

	var timedOutVerifiedDeals []*DealProposal

	var st State
	rt.State().Transaction(&st, func() interface{} {
		dbe, err := AsSetMultimap(adt.AsStore(rt), st.DealOpsByEpoch)
		builtin.RequireNoErr(rt, err, exitcode.ErrIllegalState, "failed to load deal opts set")

		updatesNeeded := make(map[abi.ChainEpoch][]abi.DealID)

		states, err := AsDealStateArray(adt.AsStore(rt), st.States)
		builtin.RequireNoErr(rt, err, exitcode.ErrIllegalState, "failed to get state state")

		proposals, err := AsDealProposalArray(adt.AsStore(rt), st.Proposals)
		builtin.RequireNoErr(rt, err, exitcode.ErrIllegalState, "failed to get state proposals")

		et, err := adt.AsBalanceTable(adt.AsStore(rt), st.EscrowTable)
		builtin.RequireNoErr(rt, err, exitcode.ErrIllegalState, "failed to load escrow table")

		lt, err := adt.AsBalanceTable(adt.AsStore(rt), st.LockedTable)
		builtin.RequireNoErr(rt, err, exitcode.ErrIllegalState, "failed to load locked balance table")

		pending, err := adt.AsMap(adt.AsStore(rt), st.PendingProposals)
		builtin.RequireNoErr(rt, err, exitcode.ErrIllegalState, "failed to load pending proposals map")

		for i := st.LastCron + 1; i <= rt.CurrEpoch(); i++ {
			if err := dbe.ForEach(i, func(dealID abi.DealID) error {
				deal := st.mustGetDeal(rt, dealID)
				dcid, err := deal.Cid()
				if err != nil {
					return xerrors.Errorf("failed to get cid for deal proposal: %w", err)
				}

				builtin.RequireNoErr(rt, pending.Delete(adt.CidKey(dcid)), exitcode.ErrIllegalState, "failed to delete pending proposal")

				state, found, err := states.Get(dealID)
				builtin.RequireNoErr(rt, err, exitcode.ErrIllegalState, "failed to get deal state")

				// deal has been published but not activated yet -> terminate it as it has timed out
				if !found {
					// Not yet appeared in proven sector; check for timeout.
					AssertMsg(rt.CurrEpoch() >= deal.StartEpoch, "if sector start is not set, we must be in a timed out state")

					slashed := st.processDealInitTimedOut(rt, et, lt, deal)
					if !slashed.IsZero() {
						amountSlashed = big.Add(amountSlashed, slashed)
					}
					if deal.VerifiedDeal {
						timedOutVerifiedDeals = append(timedOutVerifiedDeals, deal)
					}

					// we should not attempt to delete the DealState because it does NOT exist
					if err := deleteDealProposalAndState(dealID, states, proposals, true, false); err != nil {
						builtin.RequireNoErr(rt, err, exitcode.ErrIllegalState, "failed to delete deal")
					}
					return nil
				}

				slashAmount, nextEpoch, removeDeal := st.updatePendingDealState(rt, state, deal, dealID, et, lt, rt.CurrEpoch())
				if removeDeal {
					if err := deleteDealProposalAndState(dealID, states, proposals, true, true); err != nil {
						builtin.RequireNoErr(rt, err, exitcode.ErrIllegalState, "failed to delete deal")
					}
				}
				if !slashAmount.IsZero() {
					amountSlashed = big.Add(amountSlashed, slashAmount)
				}

				if nextEpoch != epochUndefined {
					Assert(nextEpoch > rt.CurrEpoch())

					// TODO: can we avoid having this field?
					// https://github.com/filecoin-project/specs-actors/issues/463
					state.LastUpdatedEpoch = rt.CurrEpoch()

					if err := states.Set(dealID, state); err != nil {
						rt.Abortf(exitcode.ErrPlaceholder, "failed to get deal: %v", err)
					}

					updatesNeeded[nextEpoch] = append(updatesNeeded[nextEpoch], dealID)
				}

				return nil
			}); err != nil {
				builtin.RequireNoErr(rt, err, exitcode.ErrIllegalState, "failed to iterate deals for epoch")
			}
			builtin.RequireNoErr(rt, dbe.RemoveAll(i), exitcode.ErrIllegalState, "failed to delete deals from set")
		}

<<<<<<< HEAD
		// TODO FIXME: iteration over map
		for epoch, deals := range updatesNeeded { //nolint:nomaprange
			if err := dbe.PutMany(epoch, deals); err != nil {
=======
		// Iterate changes in sorted order to ensure that loads/stores
		// are deterministic. Otherwise, we could end up charging an
		// inconsistent amount of gas.
		changedEpochs := make([]abi.ChainEpoch, 0, len(updatesNeeded))
		for epoch := range updatesNeeded {
			changedEpochs = append(changedEpochs, epoch)
		}

		sort.Slice(changedEpochs, func(i, j int) bool { return changedEpochs[i] < changedEpochs[j] })

		for _, epoch := range changedEpochs {
			if err := dbe.PutMany(epoch, updatesNeeded[epoch]); err != nil {
>>>>>>> fd4dd30f
				rt.Abortf(exitcode.ErrIllegalState, "failed to reinsert deal IDs into epoch set: %s", err)
			}
		}

		ndbec, err := dbe.Root()
		if err != nil {
			rt.Abortf(exitcode.ErrIllegalState, "failed to get root of deals by epoch set: %s", err)
		}

		ltc, err := lt.Root()
		if err != nil {
			rt.Abortf(exitcode.ErrIllegalState, "failed to flush locked table: %s", err)
		}
		etc, err := et.Root()
		if err != nil {
			rt.Abortf(exitcode.ErrIllegalState, "failed to flush escrow table: %s", err)
		}
		st.LockedTable = ltc
		st.EscrowTable = etc

		st.DealOpsByEpoch = ndbec

		st.LastCron = rt.CurrEpoch()

		st.States, err = states.Root()
		if err != nil {
			rt.Abortf(exitcode.ErrIllegalState, "failed to flush deal states: %s", err)
		}

		st.Proposals, err = proposals.Root()
		if err != nil {
			rt.Abortf(exitcode.ErrIllegalState, "failed to flush deal proposals: %s", err)
		}

		return nil
	})

	for _, d := range timedOutVerifiedDeals {
		_, code := rt.Send(
			builtin.VerifiedRegistryActorAddr,
			builtin.MethodsVerifiedRegistry.RestoreBytes,
			&verifreg.RestoreBytesParams{
				Address:  d.Client,
				DealSize: big.NewIntUnsigned(uint64(d.PieceSize)),
			},
			abi.NewTokenAmount(0),
		)

		builtin.RequireSuccess(rt, code, "failed to restore bytes for verified client: %v", d.Client)
	}

	if !amountSlashed.IsZero() {
		_, e := rt.Send(builtin.BurntFundsActorAddr, builtin.MethodSend, nil, amountSlashed)
		builtin.RequireSuccess(rt, e, "expected send to burnt funds actor to succeed")
	}

	return nil
}

func deleteDealProposalAndState(dealId abi.DealID, states *DealMetaArray, proposals *DealArray, removeProposal bool,
	removeState bool) error {
	if removeProposal {
		if err := proposals.Delete(uint64(dealId)); err != nil {
			return fmt.Errorf("failed to delete deal proposal: %w", err)
		}

	}

	if removeState {
		if err := states.Delete(dealId); err != nil {
			return fmt.Errorf("failed to delete deal state: %w", err)
		}
	}

	return nil
}

//
// Exported functions
//

// Validates a collection of deal proposals for activation, and returns their combined weight,
// split into regular deal weight and verified deal weight.
func ValidateDealsForActivation(st *State, store adt.Store, dealIDs []abi.DealID, minerAddr addr.Address,
	sectorExpiry, currEpoch abi.ChainEpoch) (big.Int, big.Int, error) {

	proposals, err := AsDealProposalArray(store, st.Proposals)
	if err != nil {
		return big.Int{}, big.Int{}, fmt.Errorf("failed to load proposals: %w", err)
	}

	totalDealSpaceTime := big.Zero()
	totalVerifiedSpaceTime := big.Zero()
	for _, dealID := range dealIDs {
		proposal, found, err := proposals.Get(dealID)
		if err != nil {
			return big.Int{}, big.Int{}, fmt.Errorf("failed to load deal %d: %w", dealID, err)
		}
		if !found {
			return big.Int{}, big.Int{}, fmt.Errorf("dealId %d not found", dealID)
		}
		if err = validateDealCanActivate(proposal, minerAddr, sectorExpiry, currEpoch); err != nil {
			return big.Int{}, big.Int{}, fmt.Errorf("cannot activate deal %d: %w", dealID, err)
		}

		// Compute deal weight
		dealSpaceTime := DealWeight(proposal)
		if proposal.VerifiedDeal {
			totalVerifiedSpaceTime = big.Add(totalVerifiedSpaceTime, dealSpaceTime)
		} else {
			totalDealSpaceTime = big.Add(totalDealSpaceTime, dealSpaceTime)
		}
	}
	return totalDealSpaceTime, totalVerifiedSpaceTime, nil
}

////////////////////////////////////////////////////////////////////////////////
// Checks
////////////////////////////////////////////////////////////////////////////////

func validateDealCanActivate(proposal *DealProposal, minerAddr addr.Address, sectorExpiration, currEpoch abi.ChainEpoch) error {
	if proposal.Provider != minerAddr {
		return fmt.Errorf("proposal has provider %v, must be %v", proposal.Provider, minerAddr)
	}
	if currEpoch > proposal.StartEpoch {
		return fmt.Errorf("proposal start epoch %d has already elapsed at %d", proposal.StartEpoch, currEpoch)
	}
	if proposal.EndEpoch > sectorExpiration {
		return fmt.Errorf("proposal expiration %d exceeds sector expiration %d", proposal.EndEpoch, sectorExpiration)
	}
	return nil
}

func validateDeal(rt Runtime, deal ClientDealProposal) {
	if err := dealProposalIsInternallyValid(rt, deal); err != nil {
		rt.Abortf(exitcode.ErrIllegalArgument, "Invalid deal proposal: %s", err)
	}

	proposal := deal.Proposal

	if proposal.EndEpoch <= proposal.StartEpoch {
		rt.Abortf(exitcode.ErrIllegalArgument, "proposal end before proposal start")
	}

	if rt.CurrEpoch() > proposal.StartEpoch {
		rt.Abortf(exitcode.ErrIllegalArgument, "Deal start epoch has already elapsed.")
	}

	minDuration, maxDuration := dealDurationBounds(proposal.PieceSize)
	if proposal.Duration() < minDuration || proposal.Duration() > maxDuration {
		rt.Abortf(exitcode.ErrIllegalArgument, "Deal duration out of bounds.")
	}

	minPrice, maxPrice := dealPricePerEpochBounds(proposal.PieceSize, proposal.Duration())
	if proposal.StoragePricePerEpoch.LessThan(minPrice) || proposal.StoragePricePerEpoch.GreaterThan(maxPrice) {
		rt.Abortf(exitcode.ErrIllegalArgument, "Storage price out of bounds.")
	}

	minProviderCollateral, maxProviderCollateral := dealProviderCollateralBounds(proposal.PieceSize, proposal.Duration())
	if proposal.ProviderCollateral.LessThan(minProviderCollateral) || proposal.ProviderCollateral.GreaterThan(maxProviderCollateral) {
		rt.Abortf(exitcode.ErrIllegalArgument, "Provider collateral out of bounds.")
	}

	minClientCollateral, maxClientCollateral := dealClientCollateralBounds(proposal.PieceSize, proposal.Duration())
	if proposal.ClientCollateral.LessThan(minClientCollateral) || proposal.ClientCollateral.GreaterThan(maxClientCollateral) {
		rt.Abortf(exitcode.ErrIllegalArgument, "Client collateral out of bounds.")
	}
}

// Resolves a provider or client address to the canonical form against which a balance should be held, and
// the designated recipient address of withdrawals (which is the same, for simple account parties).
func escrowAddress(rt Runtime, addr addr.Address) (nominal addr.Address, recipient addr.Address) {
	// Resolve the provided address to the canonical form against which the balance is held.
	nominal, ok := rt.ResolveAddress(addr)
	if !ok {
		rt.Abortf(exitcode.ErrIllegalArgument, "failed to resolve address %v", addr)
	}

	codeID, ok := rt.GetActorCodeCID(nominal)
	if !ok {
		rt.Abortf(exitcode.ErrIllegalArgument, "no code for address %v", nominal)
	}

	if codeID.Equals(builtin.StorageMinerActorCodeID) {
		// Storage miner actor entry; implied funds recipient is the associated owner address.
		ownerAddr, workerAddr := builtin.RequestMinerControlAddrs(rt, nominal)
		rt.ValidateImmediateCallerIs(ownerAddr, workerAddr)
		return nominal, ownerAddr
	}

	// Ordinary account-style actor entry; funds recipient is just the entry address itself.
	rt.ValidateImmediateCallerType(builtin.CallerTypesSignable...)
	return nominal, nominal
}<|MERGE_RESOLUTION|>--- conflicted
+++ resolved
@@ -572,16 +572,11 @@
 			builtin.RequireNoErr(rt, dbe.RemoveAll(i), exitcode.ErrIllegalState, "failed to delete deals from set")
 		}
 
-<<<<<<< HEAD
-		// TODO FIXME: iteration over map
-		for epoch, deals := range updatesNeeded { //nolint:nomaprange
-			if err := dbe.PutMany(epoch, deals); err != nil {
-=======
 		// Iterate changes in sorted order to ensure that loads/stores
 		// are deterministic. Otherwise, we could end up charging an
 		// inconsistent amount of gas.
 		changedEpochs := make([]abi.ChainEpoch, 0, len(updatesNeeded))
-		for epoch := range updatesNeeded {
+		for epoch := range updatesNeeded { //nolint:nomaprange
 			changedEpochs = append(changedEpochs, epoch)
 		}
 
@@ -589,7 +584,6 @@
 
 		for _, epoch := range changedEpochs {
 			if err := dbe.PutMany(epoch, updatesNeeded[epoch]); err != nil {
->>>>>>> fd4dd30f
 				rt.Abortf(exitcode.ErrIllegalState, "failed to reinsert deal IDs into epoch set: %s", err)
 			}
 		}
