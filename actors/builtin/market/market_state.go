package market

import (
	"bytes"

	addr "github.com/filecoin-project/go-address"
	"github.com/filecoin-project/specs-actors/actors/builtin"
	"github.com/ipfs/go-cid"
	xerrors "golang.org/x/xerrors"

	abi "github.com/filecoin-project/specs-actors/actors/abi"
	big "github.com/filecoin-project/specs-actors/actors/abi/big"
	exitcode "github.com/filecoin-project/specs-actors/actors/runtime/exitcode"
	. "github.com/filecoin-project/specs-actors/actors/util"
	"github.com/filecoin-project/specs-actors/actors/util/adt"
)

const epochUndefined = abi.ChainEpoch(-1)

// Market mutations
// add / rm balance
// pub deal (always provider)
// activate deal (miner)
// end deal (miner terminate, expire(no activation))

// BalanceLockingReason is the reason behind locking an amount.
type BalanceLockingReason int

const (
	ClientCollateral BalanceLockingReason = iota
	ClientStorageFee
	ProviderCollateral
)

type State struct {
	Proposals cid.Cid // AMT[DealID]DealProposal
	States    cid.Cid // AMT[DealID]DealState

	// PendingProposals tracks proposals that have not yet reached their deal start date.
	// We track them here to ensure that miners can't publish the same deal proposal twice
	PendingProposals cid.Cid // HAMT[DealCid]DealProposal

	// Total amount held in escrow, indexed by actor address (including both locked and unlocked amounts).
	EscrowTable cid.Cid // BalanceTable

	// Amount locked, indexed by actor address.
	// Note: the amounts in this table do not affect the overall amount in escrow:
	// only the _portion_ of the total escrow amount that is locked.
	LockedTable cid.Cid // BalanceTable

	NextID abi.DealID

	// Metadata cached for efficient iteration over deals.
	DealOpsByEpoch cid.Cid // SetMultimap, HAMT[epoch]Set
	LastCron       abi.ChainEpoch

	// Total Client Collateral that is locked -> unlocked when deal is terminated
	TotalClientLockedCollateral abi.TokenAmount
	// Total Provider Collateral that is locked -> unlocked when deal is terminated
	TotalProviderLockedCollateral abi.TokenAmount
	// Total storage fee that is locked in escrow -> unlocked when payments are made
	TotalClientStorageFee abi.TokenAmount
}

func ConstructState(emptyArrayCid, emptyMapCid, emptyMSetCid cid.Cid) *State {
	return &State{
		Proposals:        emptyArrayCid,
		States:           emptyArrayCid,
		PendingProposals: emptyMapCid,
		EscrowTable:      emptyMapCid,
		LockedTable:      emptyMapCid,
		NextID:           abi.DealID(0),
		DealOpsByEpoch:   emptyMSetCid,
		LastCron:         abi.ChainEpoch(-1),

		TotalClientLockedCollateral:   abi.NewTokenAmount(0),
		TotalProviderLockedCollateral: abi.NewTokenAmount(0),
		TotalClientStorageFee:         abi.NewTokenAmount(0),
	}
}

////////////////////////////////////////////////////////////////////////////////
// Deal state operations
////////////////////////////////////////////////////////////////////////////////

func (st *State) updatePendingDealState(rt Runtime, state *DealState, deal *DealProposal, dealID abi.DealID, et, lt *adt.BalanceTable, epoch abi.ChainEpoch) (amountSlashed abi.TokenAmount,
	nextEpoch abi.ChainEpoch, removeDeal bool) {
	amountSlashed = abi.NewTokenAmount(0)

	everUpdated := state.LastUpdatedEpoch != epochUndefined
	everSlashed := state.SlashEpoch != epochUndefined

	Assert(!everUpdated || (state.LastUpdatedEpoch <= epoch)) // if the deal was ever updated, make sure it didn't happen in the future

	// This would be the case that the first callback somehow triggers before it is scheduled to
	// This is expected not to be able to happen
	if deal.StartEpoch > epoch {
		return amountSlashed, epochUndefined, false
	}

	paymentEndEpoch := deal.EndEpoch
	if everSlashed {
<<<<<<< HEAD
		AssertMsg(epoch >= state.SlashEpoch, "current epoch less than slash epoch")
		AssertMsg(state.SlashEpoch <= dealEnd, "slash epoch greater than deal end epoch")
		dealEnd = state.SlashEpoch
=======
		Assert(epoch >= state.SlashEpoch)
		Assert(state.SlashEpoch <= deal.EndEpoch)
		paymentEndEpoch = state.SlashEpoch
	} else if epoch < paymentEndEpoch {
		paymentEndEpoch = epoch
>>>>>>> 58be2725
	}

	paymentStartEpoch := deal.StartEpoch
	if everUpdated && state.LastUpdatedEpoch > paymentStartEpoch {
		paymentStartEpoch = state.LastUpdatedEpoch
	}

	numEpochsElapsed := paymentEndEpoch - paymentStartEpoch

	{
		// Process deal payment for the elapsed epochs.
		totalPayment := big.Mul(big.NewInt(int64(numEpochsElapsed)), deal.StoragePricePerEpoch)

<<<<<<< HEAD
=======
		// the transfer amount can be less than or equal to zero if a deal is slashed before or at the deal's start epoch.
>>>>>>> 58be2725
		if totalPayment.GreaterThan(big.Zero()) {
			st.transferBalance(rt, deal.Client, deal.Provider, totalPayment, et, lt)
		}
	}

	if everSlashed {
		// unlock client collateral and locked storage fee
		paymentRemaining := dealGetPaymentRemaining(deal, state.SlashEpoch)

		// unlock remaining storage fee
		if err := st.unlockBalance(lt, deal.Client, paymentRemaining, ClientStorageFee); err != nil {
			rt.Abortf(exitcode.ErrIllegalState, "failed to unlock remaining client storage fee: %s", err)
		}
		// unlock client collateral
		if err := st.unlockBalance(lt, deal.Client, deal.ClientCollateral, ClientCollateral); err != nil {
			rt.Abortf(exitcode.ErrIllegalState, "failed to unlock client collateral: %s", err)
		}

		// slash provider collateral
		amountSlashed = deal.ProviderCollateral
		if err := st.slashBalance(et, lt, deal.Provider, amountSlashed, ProviderCollateral); err != nil {
			rt.Abortf(exitcode.ErrIllegalState, "slashing balance: %s", err)
		}

		return amountSlashed, epochUndefined, true
	}

	if epoch >= deal.EndEpoch {
		st.processDealExpired(rt, deal, state, lt, dealID)
		return amountSlashed, epochUndefined, true
	}

	nextEpoch = epoch + DealUpdatesInterval
	if nextEpoch > deal.EndEpoch {
		nextEpoch = deal.EndEpoch
	}

	return amountSlashed, nextEpoch, false
}

// Deal start deadline elapsed without appearing in a proven sector.
// Delete deal, slash a portion of provider's collateral, and unlock remaining collaterals
// for both provider and client.
func (st *State) processDealInitTimedOut(rt Runtime, et, lt *adt.BalanceTable, deal *DealProposal) abi.TokenAmount {
	if err := st.unlockBalance(lt, deal.Client, deal.TotalStorageFee(), ClientStorageFee); err != nil {
		rt.Abortf(exitcode.ErrIllegalState, "failure unlocking client storage fee: %s", err)
	}
	if err := st.unlockBalance(lt, deal.Client, deal.ClientCollateral, ClientCollateral); err != nil {
		rt.Abortf(exitcode.ErrIllegalState, "failure unlocking client collateral: %s", err)
	}

	amountSlashed := collateralPenaltyForDealActivationMissed(deal.ProviderCollateral)
	amountRemaining := big.Sub(deal.ProviderBalanceRequirement(), amountSlashed)

	if err := st.slashBalance(et, lt, deal.Provider, amountSlashed, ProviderCollateral); err != nil {
		rt.Abortf(exitcode.ErrIllegalState, "failed to slash balance: %s", err)
	}

	if err := st.unlockBalance(lt, deal.Provider, amountRemaining, ProviderCollateral); err != nil {
		rt.Abortf(exitcode.ErrIllegalState, "failed to unlock deal provider balance: %s", err)
	}

	return amountSlashed
}

// Normal expiration. Delete deal and unlock collaterals for both miner and client.
func (st *State) processDealExpired(rt Runtime, deal *DealProposal, state *DealState, lt *adt.BalanceTable, dealID abi.DealID) {
	Assert(state.SectorStartEpoch != epochUndefined)

	// Note: payment has already been completed at this point (_rtProcessDealPaymentEpochsElapsed)
	if err := st.unlockBalance(lt, deal.Provider, deal.ProviderCollateral, ProviderCollateral); err != nil {
		rt.Abortf(exitcode.ErrIllegalState, "failed unlocking deal provider balance: %s", err)
	}

	if err := st.unlockBalance(lt, deal.Client, deal.ClientCollateral, ClientCollateral); err != nil {
		rt.Abortf(exitcode.ErrIllegalState, "failed unlocking deal client balance: %s", err)
	}
}

func (st *State) generateStorageDealID() abi.DealID {
	ret := st.NextID
	st.NextID = st.NextID + abi.DealID(1)
	return ret
}

////////////////////////////////////////////////////////////////////////////////
// Balance table operations
////////////////////////////////////////////////////////////////////////////////

func (st *State) MutateBalanceTable(s adt.Store, c *cid.Cid, f func(t *adt.BalanceTable) error) error {
	t, err := adt.AsBalanceTable(s, *c)
	if err != nil {
		return err
	}

	if err := f(t); err != nil {
		return err
	}

	rc, err := t.Root()
	if err != nil {
		return err
	}

	*c = rc
	return nil
}

func (st *State) AddEscrowBalance(s adt.Store, a addr.Address, amount abi.TokenAmount) error {
	return st.MutateBalanceTable(s, &st.EscrowTable, func(et *adt.BalanceTable) error {
		err := et.AddCreate(a, amount)
		if err != nil {
			return xerrors.Errorf("failed to add %s to balance table: %w", a, err)
		}
		return nil
	})
}

func (st *State) AddLockedBalance(s adt.Store, a addr.Address, amount abi.TokenAmount) error {
	return st.MutateBalanceTable(s, &st.LockedTable, func(lt *adt.BalanceTable) error {
		err := lt.AddCreate(a, amount)
		if err != nil {
			return err
		}
		return nil
	})
}

func (st *State) GetEscrowBalance(rt Runtime, a addr.Address) abi.TokenAmount {
	bt, err := adt.AsBalanceTable(adt.AsStore(rt), st.EscrowTable)
	if err != nil {
		rt.Abortf(exitcode.ErrIllegalState, "get escrow balance: %v", err)
	}
	ret, err := bt.Get(a)
	if err != nil {
		rt.Abortf(exitcode.ErrIllegalState, "get escrow balance: %v", err)
	}
	return ret
}

func (st *State) GetLockedBalance(rt Runtime, a addr.Address) abi.TokenAmount {
	lt, err := adt.AsBalanceTable(adt.AsStore(rt), st.LockedTable)
	if err != nil {
		rt.Abortf(exitcode.ErrIllegalState, "get locked balance: %v", err)
	}
	ret, err := lt.Get(a)
	if _, ok := err.(adt.ErrNotFound); ok {
		rt.Abortf(exitcode.ErrInsufficientFunds, "failed to get locked balance: %v", err)
	}
	if err != nil {
		rt.Abortf(exitcode.ErrIllegalState, "get locked balance: %v", err)
	}
	return ret
}

func (st *State) maybeLockBalance(rt Runtime, addr addr.Address, amount abi.TokenAmount) error {
	Assert(amount.GreaterThanEqual(big.Zero()))

	prevLocked := st.GetLockedBalance(rt, addr)
	escrowBalance := st.GetEscrowBalance(rt, addr)
	if big.Add(prevLocked, amount).GreaterThan(st.GetEscrowBalance(rt, addr)) {
		return xerrors.Errorf("not enough balance to lock for addr %s: %s <  %s + %s", addr, escrowBalance, prevLocked, amount)
	}

	return st.MutateBalanceTable(adt.AsStore(rt), &st.LockedTable, func(lt *adt.BalanceTable) error {
		err := lt.Add(addr, amount)
		if err != nil {
			return xerrors.Errorf("adding locked balance: %w", err)
		}
		return nil
	})
}

// TODO: all these balance table mutations need to happen at the top level and be batched (no flushing after each!)
// https://github.com/filecoin-project/specs-actors/issues/464
func (st *State) unlockBalance(lt *adt.BalanceTable, addr addr.Address, amount abi.TokenAmount, lockReason BalanceLockingReason) error {
	Assert(amount.GreaterThanEqual(big.Zero()))

	err := lt.MustSubtract(addr, amount)
	if err != nil {
		return xerrors.Errorf("subtracting from locked balance: %v", err)
	}

	switch lockReason {
	case ClientCollateral:
		st.TotalClientLockedCollateral = big.Sub(st.TotalClientLockedCollateral, amount)
	case ClientStorageFee:
		st.TotalClientStorageFee = big.Sub(st.TotalClientStorageFee, amount)
	case ProviderCollateral:
		st.TotalProviderLockedCollateral = big.Sub(st.TotalProviderLockedCollateral, amount)
	}

	return nil
}

// move funds from locked in client to available in provider
func (st *State) transferBalance(rt Runtime, fromAddr addr.Address, toAddr addr.Address, amount abi.TokenAmount, et, lt *adt.BalanceTable) {
	Assert(amount.GreaterThanEqual(big.Zero()))

	if err := et.MustSubtract(fromAddr, amount); err != nil {
		rt.Abortf(exitcode.ErrIllegalState, "subtract from escrow: %v", err)
	}

	if err := st.unlockBalance(lt, fromAddr, amount, ClientStorageFee); err != nil {
		rt.Abortf(exitcode.ErrIllegalState, "subtract from locked: %v", err)
	}

	if err := et.Add(toAddr, amount); err != nil {
		rt.Abortf(exitcode.ErrIllegalState, "add to escrow: %v", err)
	}
}

func (st *State) slashBalance(et, lt *adt.BalanceTable, addr addr.Address, amount abi.TokenAmount, reason BalanceLockingReason) error {
	Assert(amount.GreaterThanEqual(big.Zero()))

	if err := et.MustSubtract(addr, amount); err != nil {
		return xerrors.Errorf("subtract from escrow: %v", err)
	}

	return st.unlockBalance(lt, addr, amount, reason)
}

////////////////////////////////////////////////////////////////////////////////
// Method utility functions
////////////////////////////////////////////////////////////////////////////////

func (st *State) mustGetDeal(rt Runtime, dealID abi.DealID) *DealProposal {
	proposals, err := AsDealProposalArray(adt.AsStore(rt), st.Proposals)
	if err != nil {
		rt.Abortf(exitcode.ErrIllegalState, "get proposal: %v", err)
	}

	proposal, found, err := proposals.Get(dealID)
	builtin.RequireNoErr(rt, err, exitcode.ErrIllegalState, "failed to load proposal for dealId %d", dealID)
	if !found {
		rt.Abortf(exitcode.ErrNotFound, "dealId %d not found", dealID)
	}

	return proposal
}

func (st *State) lockBalanceOrAbort(rt Runtime, addr addr.Address, amount abi.TokenAmount, reason BalanceLockingReason) {
	if err := st.maybeLockBalance(rt, addr, amount); err != nil {
		rt.Abortf(exitcode.ErrInsufficientFunds, "Insufficient funds available to lock: %s", err)
	}

	switch reason {
	case ClientCollateral:
		st.TotalClientLockedCollateral = big.Add(st.TotalClientLockedCollateral, amount)
	case ClientStorageFee:
		st.TotalClientStorageFee = big.Add(st.TotalClientStorageFee, amount)
	case ProviderCollateral:
		st.TotalProviderLockedCollateral = big.Add(st.TotalProviderLockedCollateral, amount)
	}
}

////////////////////////////////////////////////////////////////////////////////
// State utility functions
////////////////////////////////////////////////////////////////////////////////

func dealProposalIsInternallyValid(rt Runtime, proposal ClientDealProposal) error {
	// Note: we do not verify the provider signature here, since this is implicit in the
	// authenticity of the on-chain message publishing the deal.
	buf := bytes.Buffer{}
	err := proposal.Proposal.MarshalCBOR(&buf)
	if err != nil {
		return xerrors.Errorf("proposal signature verification failed to marshal proposal: %w", err)
	}
	err = rt.Syscalls().VerifySignature(proposal.ClientSignature, proposal.Proposal.Client, buf.Bytes())
	if err != nil {
		return xerrors.Errorf("signature proposal invalid: %w", err)
	}
	return nil
}

func dealGetPaymentRemaining(deal *DealProposal, slashEpoch abi.ChainEpoch) abi.TokenAmount {
	Assert(slashEpoch <= deal.EndEpoch)

<<<<<<< HEAD
=======
	// Payments are always for start -> end epoch irrespective of when the deal is slashed.
>>>>>>> 58be2725
	if slashEpoch < deal.StartEpoch {
		slashEpoch = deal.StartEpoch
	}

	durationRemaining := deal.EndEpoch - slashEpoch
	Assert(durationRemaining > 0)

	return big.Mul(big.NewInt(int64(durationRemaining)), deal.StoragePricePerEpoch)
}<|MERGE_RESOLUTION|>--- conflicted
+++ resolved
@@ -100,17 +100,11 @@
 
 	paymentEndEpoch := deal.EndEpoch
 	if everSlashed {
-<<<<<<< HEAD
-		AssertMsg(epoch >= state.SlashEpoch, "current epoch less than slash epoch")
-		AssertMsg(state.SlashEpoch <= dealEnd, "slash epoch greater than deal end epoch")
-		dealEnd = state.SlashEpoch
-=======
 		Assert(epoch >= state.SlashEpoch)
 		Assert(state.SlashEpoch <= deal.EndEpoch)
 		paymentEndEpoch = state.SlashEpoch
 	} else if epoch < paymentEndEpoch {
 		paymentEndEpoch = epoch
->>>>>>> 58be2725
 	}
 
 	paymentStartEpoch := deal.StartEpoch
@@ -124,10 +118,7 @@
 		// Process deal payment for the elapsed epochs.
 		totalPayment := big.Mul(big.NewInt(int64(numEpochsElapsed)), deal.StoragePricePerEpoch)
 
-<<<<<<< HEAD
-=======
 		// the transfer amount can be less than or equal to zero if a deal is slashed before or at the deal's start epoch.
->>>>>>> 58be2725
 		if totalPayment.GreaterThan(big.Zero()) {
 			st.transferBalance(rt, deal.Client, deal.Provider, totalPayment, et, lt)
 		}
@@ -406,10 +397,7 @@
 func dealGetPaymentRemaining(deal *DealProposal, slashEpoch abi.ChainEpoch) abi.TokenAmount {
 	Assert(slashEpoch <= deal.EndEpoch)
 
-<<<<<<< HEAD
-=======
 	// Payments are always for start -> end epoch irrespective of when the deal is slashed.
->>>>>>> 58be2725
 	if slashEpoch < deal.StartEpoch {
 		slashEpoch = deal.StartEpoch
 	}
