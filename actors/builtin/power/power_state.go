package power

import (
	"fmt"
	"reflect"

	addr "github.com/filecoin-project/go-address"
	cid "github.com/ipfs/go-cid"
	errors "github.com/pkg/errors"
	"golang.org/x/xerrors"

	abi "github.com/filecoin-project/specs-actors/actors/abi"
	big "github.com/filecoin-project/specs-actors/actors/abi/big"
	. "github.com/filecoin-project/specs-actors/actors/util"
	adt "github.com/filecoin-project/specs-actors/actors/util/adt"
	"github.com/filecoin-project/specs-actors/actors/util/smoothing"
)

type State struct {
	TotalRawBytePower abi.StoragePower
	// TotalBytesCommitted includes claims from miners below min power threshold
	TotalBytesCommitted  abi.StoragePower
	TotalQualityAdjPower abi.StoragePower
	// TotalQABytesCommitted includes claims from miners below min power threshold
	TotalQABytesCommitted abi.StoragePower
	TotalPledgeCollateral abi.TokenAmount

	// These fields are set once per epoch in the previous cron tick and used
	// for consistent values across a single epoch's state transition.
	ThisEpochRawBytePower     abi.StoragePower
	ThisEpochQualityAdjPower  abi.StoragePower
	ThisEpochPledgeCollateral abi.TokenAmount
	ThisEpochQAPowerSmoothed  *smoothing.FilterEstimate

	MinerCount int64
	// Number of miners having proven the minimum consensus power.
	MinerAboveMinPowerCount int64

	// A queue of events to be triggered by cron, indexed by epoch.
	CronEventQueue cid.Cid // Multimap, (HAMT[ChainEpoch]AMT[CronEvent]

	// First epoch in which a cron task may be stored.
	// Cron will iterate every epoch between this and the current epoch inclusively to find tasks to execute.
	FirstCronEpoch abi.ChainEpoch

	// Last epoch power cron tick has been processed.
	LastProcessedCronEpoch abi.ChainEpoch

	// Claimed power for each miner.
	Claims cid.Cid // Map, HAMT[address]Claim

	ProofValidationBatch *cid.Cid
}

type Claim struct {
	// Sum of raw byte power for a miner's sectors.
	RawBytePower abi.StoragePower

	// Sum of quality adjusted power for a miner's sectors.
	QualityAdjPower abi.StoragePower
}

type CronEvent struct {
	MinerAddr       addr.Address
	CallbackPayload []byte
}

type AddrKey = adt.AddrKey

func ConstructState(emptyMapCid, emptyMMapCid cid.Cid) *State {
	return &State{
		TotalRawBytePower:         abi.NewStoragePower(0),
		TotalBytesCommitted:       abi.NewStoragePower(0),
		TotalQualityAdjPower:      abi.NewStoragePower(0),
		TotalQABytesCommitted:     abi.NewStoragePower(0),
		TotalPledgeCollateral:     abi.NewTokenAmount(0),
		ThisEpochRawBytePower:     abi.NewStoragePower(0),
		ThisEpochQualityAdjPower:  abi.NewStoragePower(0),
		ThisEpochPledgeCollateral: abi.NewTokenAmount(0),
		ThisEpochQAPowerSmoothed:  smoothing.InitialEstimate(),
		FirstCronEpoch:            0,
<<<<<<< HEAD
		CronEventQueue:            emptyMMapCid,
=======
		LastProcessedCronEpoch:    abi.ChainEpoch(-1),
		CronEventQueue:            emptyMapCid,
>>>>>>> d79433d5
		Claims:                    emptyMapCid,
		MinerCount:                0,
		MinerAboveMinPowerCount:   0,
	}
}

// MinerNominalPowerMeetsConsensusMinimum is used to validate Election PoSt
// winners outside the chain state. If the miner has over a threshold of power
// the miner meets the minimum.  If the network is a below a threshold of
// miners and has power > zero the miner meets the minimum.
func (st *State) MinerNominalPowerMeetsConsensusMinimum(s adt.Store, miner addr.Address) (bool, error) { //nolint:deadcode,unused
	claims, err := adt.AsMap(s, st.Claims)
	if err != nil {
		return false, xerrors.Errorf("failed to load claims: %w", err)
	}

	claim, ok, err := getClaim(claims, miner)
	if err != nil {
		return false, err
	}
	if !ok {
		return false, errors.Errorf("no claim for actor %v", miner)
	}

	minerNominalPower := claim.QualityAdjPower

	// if miner is larger than min power requirement, we're set
	if minerNominalPower.GreaterThanEqual(ConsensusMinerMinPower) {
		return true, nil
	}

	// otherwise, if ConsensusMinerMinMiners miners meet min power requirement, return false
	if st.MinerAboveMinPowerCount >= ConsensusMinerMinMiners {
		return false, nil
	}

	// If fewer than ConsensusMinerMinMiners over threshold miner can win a block with non-zero power
	return minerNominalPower.GreaterThanEqual(abi.NewStoragePower(0)), nil
}

// Parameters may be negative to subtract.
func (st *State) AddToClaim(s adt.Store, miner addr.Address, power abi.StoragePower, qapower abi.StoragePower) error {
	claims, err := adt.AsMap(s, st.Claims)
	if err != nil {
		return xerrors.Errorf("failed to load claims: %w", err)
	}

	if err := st.addToClaim(claims, miner, power, qapower); err != nil {
		return xerrors.Errorf("failed to add claim: %w", err)
	}

	st.Claims, err = claims.Root()
	if err != nil {
		return xerrors.Errorf("failed to flush claims: %w", err)
	}

	return nil
}

func (st *State) addToClaim(claims *adt.Map, miner addr.Address, power abi.StoragePower, qapower abi.StoragePower) error {
	oldClaim, ok, err := getClaim(claims, miner)
	if err != nil {
		return fmt.Errorf("failed to get claim: %w", err)
	}
	if !ok {
		return errors.Errorf("no claim for actor %v", miner)
	}

	// TotalBytes always update directly
	st.TotalQABytesCommitted = big.Add(st.TotalQABytesCommitted, qapower)
	st.TotalBytesCommitted = big.Add(st.TotalBytesCommitted, power)

	newClaim := Claim{
		RawBytePower:    big.Add(oldClaim.RawBytePower, power),
		QualityAdjPower: big.Add(oldClaim.QualityAdjPower, qapower),
	}

	prevBelow := oldClaim.QualityAdjPower.LessThan(ConsensusMinerMinPower)
	stillBelow := newClaim.QualityAdjPower.LessThan(ConsensusMinerMinPower)

	if prevBelow && !stillBelow {
		// just passed min miner size
		st.MinerAboveMinPowerCount++
		st.TotalQualityAdjPower = big.Add(st.TotalQualityAdjPower, newClaim.QualityAdjPower)
		st.TotalRawBytePower = big.Add(st.TotalRawBytePower, newClaim.RawBytePower)
	} else if !prevBelow && stillBelow {
		// just went below min miner size
		st.MinerAboveMinPowerCount--
		st.TotalQualityAdjPower = big.Sub(st.TotalQualityAdjPower, oldClaim.QualityAdjPower)
		st.TotalRawBytePower = big.Sub(st.TotalRawBytePower, oldClaim.RawBytePower)
	} else if !prevBelow && !stillBelow {
		// Was above the threshold, still above
		st.TotalQualityAdjPower = big.Add(st.TotalQualityAdjPower, qapower)
		st.TotalRawBytePower = big.Add(st.TotalRawBytePower, power)
	}

	AssertMsg(newClaim.RawBytePower.GreaterThanEqual(big.Zero()), "negative claimed raw byte power: %v", newClaim.RawBytePower)
	AssertMsg(newClaim.QualityAdjPower.GreaterThanEqual(big.Zero()), "negative claimed quality adjusted power: %v", newClaim.QualityAdjPower)
	AssertMsg(st.MinerAboveMinPowerCount >= 0, "negative number of miners larger than min: %v", st.MinerAboveMinPowerCount)
	return setClaim(claims, miner, &newClaim)
}

func getClaim(claims *adt.Map, a addr.Address) (*Claim, bool, error) {
	var out Claim
	found, err := claims.Get(AddrKey(a), &out)
	if err != nil {
		return nil, false, errors.Wrapf(err, "failed to get claim for address %v", a)
	}
	if !found {
		return nil, false, nil
	}
	return &out, true, nil
}

func (st *State) addPledgeTotal(amount abi.TokenAmount) {
	st.TotalPledgeCollateral = big.Add(st.TotalPledgeCollateral, amount)
	AssertMsg(st.TotalPledgeCollateral.GreaterThanEqual(big.Zero()), "pledged amount cannot be negative")
}

func (st *State) appendCronEvent(events *adt.Multimap, epoch abi.ChainEpoch, event *CronEvent) error {
	// if event is in past, alter FirstCronEpoch so it will be found.
	if epoch < st.FirstCronEpoch {
		st.FirstCronEpoch = epoch
	}

	if err := events.Add(epochKey(epoch), event); err != nil {
		return errors.Wrapf(err, "failed to store cron event at epoch %v for miner %v", epoch, event)
	}

	return nil
}

func (st *State) updateSmoothedEstimate(delta abi.ChainEpoch) {
	filterQAPower := smoothing.LoadFilter(st.ThisEpochQAPowerSmoothed, smoothing.DefaultAlpha, smoothing.DefaultBeta)
	st.ThisEpochQAPowerSmoothed = filterQAPower.NextEstimate(st.ThisEpochQualityAdjPower, delta)
}

func loadCronEvents(mmap *adt.Multimap, epoch abi.ChainEpoch) ([]CronEvent, error) {
	var events []CronEvent
	var ev CronEvent
	err := mmap.ForEach(epochKey(epoch), &ev, func(i int64) error {
		events = append(events, ev)
		return nil
	})
	return events, err
}

func setClaim(claims *adt.Map, a addr.Address, claim *Claim) error {
	Assert(claim.RawBytePower.GreaterThanEqual(big.Zero()))
	Assert(claim.QualityAdjPower.GreaterThanEqual(big.Zero()))

	if err := claims.Put(AddrKey(a), claim); err != nil {
		return errors.Wrapf(err, "failed to put claim with address %s power %v", a, claim)
	}

	return nil
}

// CurrentTotalPower returns current power values accounting for minimum miner
// and minimum power
func CurrentTotalPower(st *State) (abi.StoragePower, abi.StoragePower) {
	if st.MinerAboveMinPowerCount < ConsensusMinerMinMiners {
		return st.TotalBytesCommitted, st.TotalQABytesCommitted
	}
	return st.TotalRawBytePower, st.TotalQualityAdjPower
}

func epochKey(e abi.ChainEpoch) adt.Keyer {
	return adt.IntKey(int64(e))
}

func init() {
	// Check that ChainEpoch is indeed a signed integer to confirm that epochKey is making the right interpretation.
	var e abi.ChainEpoch
	if reflect.TypeOf(e).Kind() != reflect.Int64 {
		panic("incorrect chain epoch encoding")
	}
}<|MERGE_RESOLUTION|>--- conflicted
+++ resolved
@@ -79,12 +79,8 @@
 		ThisEpochPledgeCollateral: abi.NewTokenAmount(0),
 		ThisEpochQAPowerSmoothed:  smoothing.InitialEstimate(),
 		FirstCronEpoch:            0,
-<<<<<<< HEAD
+		LastProcessedCronEpoch:    abi.ChainEpoch(-1),
 		CronEventQueue:            emptyMMapCid,
-=======
-		LastProcessedCronEpoch:    abi.ChainEpoch(-1),
-		CronEventQueue:            emptyMapCid,
->>>>>>> d79433d5
 		Claims:                    emptyMapCid,
 		MinerCount:                0,
 		MinerAboveMinPowerCount:   0,
