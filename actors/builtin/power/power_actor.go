--- conflicted
+++ resolved
@@ -46,14 +46,9 @@
 // Storage miner actor constructor params are defined here so the power actor can send them to the init actor
 // to instantiate miners.
 type MinerConstructorParams struct {
-<<<<<<< HEAD
 	Owner         addr.Address
 	Worker        addr.Address
-=======
-	OwnerAddr     addr.Address
-	WorkerAddr    addr.Address
 	ControlAddrs  []addr.Address
->>>>>>> ffd7d9d5
 	SealProofType abi.RegisteredSealProof
 	Peer          abi.PeerID
 	Multiaddrs    []abi.Multiaddrs
